/* custom.css */
@font-face {
    font-family: "IBMPlexSans-regular";
    src: url("./fonts/IBMPlexSans-regular.otf") format("opentype");
    font-weight: normal;
    font-style: normal;
}
@font-face {
    font-family: "IBMPlexSans-bold";
    src: url("./fonts/IBMPlexSans-bold.otf") format("opentype");
    font-weight: normal;
    font-style: normal;
}
@font-face {
    font-family: "SNPro-black";
    src: url("./fonts/SNPro-Black.otf") format("opentype");
    font-weight: normal;
    font-style: normal;
}

@font-face {
    font-family: "IBMPlexSans-regular";
    src: url("./fonts/IBMPlexSans-Regular.ttf") format("truetype");
    font-weight: normal;
    font-style: normal;
}

@font-face {
    font-family: "IBMPlexSans-bold";
    src: url("./fonts/IBMPlexSans-Bold.ttf") format("truetype");
    font-weight: normal;
    font-style: normal;
}


/* Example usage */
body {
    font-family: "IBMPlexSans-regular", sans-serif; /* Use the custom font */
}

#main_title {
    font-family: "IBMPlexSans-bold", sans-serif; /* Use the custom font */
    color: hsl(14, 100%, 63%);
    font-size: 90px; /* Change size of h1 headings */
}

h1,
h2,
h3 {
    font-family: "IBMPlexSans-bold", sans-serif; /* Apply to headings */
<<<<<<< HEAD
    background: linear-gradient(#e32b0e 20%, #71010c 80%);
=======
    color: hsl(14, 100%, 63%);
>>>>>>> c04c6214
    -webkit-background-clip: text; /* Clip the background to the text */
}

h2 {
    font-size: 100px;
}
h3 {
    font-size: 25px;
}

/* Bird icon positioning */
.bird-icon-top-right {
    top: 20px;
    width: 100px;
    height: auto;
}<|MERGE_RESOLUTION|>--- conflicted
+++ resolved
@@ -48,11 +48,7 @@
 h2,
 h3 {
     font-family: "IBMPlexSans-bold", sans-serif; /* Apply to headings */
-<<<<<<< HEAD
-    background: linear-gradient(#e32b0e 20%, #71010c 80%);
-=======
     color: hsl(14, 100%, 63%);
->>>>>>> c04c6214
     -webkit-background-clip: text; /* Clip the background to the text */
 }
 
