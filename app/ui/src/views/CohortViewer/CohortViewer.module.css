--- conflicted
+++ resolved
@@ -24,8 +24,6 @@
   display: flex;
   flex-direction: column;
   overflow: hidden;
-<<<<<<< HEAD
-=======
   position: relative;
 }
 
@@ -38,7 +36,6 @@
   background: linear-gradient(to top, #ffffff, #ffffff00);
   pointer-events: none;
   z-index: -100;
->>>>>>> c5d90483
 }
 
 .visible {
@@ -95,11 +92,7 @@
 }
 .breadcrumbsContainer{
   /* No absolute positioning - flows naturally */
-<<<<<<< HEAD
-  margin-top: 20px;
-=======
   margin-top: 10px;
->>>>>>> c5d90483
   margin-left: var(--centerPanelLeftMargin);
   font-size: 40px !important;
 }
