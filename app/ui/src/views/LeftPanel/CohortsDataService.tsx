import { createID } from '../../types/createID';
<<<<<<< HEAD
import { getPublicCohorts, getUserCohorts, updateCohort } from '../../api/text_to_cohort/route';
import { CohortDataService } from '../CohortViewer/CohortDataService/CohortDataService';
=======
import { 
  getPublicCohorts, 
  getUserCohorts, 
  updateCohort,
  getUserStudies,
  getPublicStudies,
  getCohortsForStudy,
  createNewStudy,
  updateStudy
} from '../../api/text_to_cohort/route';
import { CohortDataService } from '../CohortViewer/CohortDataService/CohortDataService';

export interface StudyData {
  id: string;
  name: string;
  description?: string;
  is_public: boolean;
  creator_id: string;
  visible_by: string[];
}

export interface CohortData {
  id: string;
  name: string;
  study_id: string;
  parent_cohort_id?: string;
}
>>>>>>> 1b26efcc

export class CohortsDataService {
  private static instance: CohortsDataService;
  private _publicCohortNamesAndIds: any[] | null = null;
  private _userCohortNamesAndIds: any[] | null = null;
  private _userStudies: StudyData[] | null = null;
  private _publicStudies: StudyData[] | null = null;
  private _studyCohortsCache: Map<string, CohortData[]> = new Map();

  private cohortDataService: CohortDataService;

  public async publicCohortNamesAndIds() {
    if (this._publicCohortNamesAndIds === null) {
      try {
        this._publicCohortNamesAndIds = await getPublicCohorts();
      } catch (error) {
        console.warn('🚨 Failed to fetch public cohorts, likely auth not ready:', error);
        this._publicCohortNamesAndIds = [];
      }
    }
    return this._publicCohortNamesAndIds;
  }

  public async userCohortNamesAndIds() {
<<<<<<< HEAD
    this._userCohortNamesAndIds = await getUserCohorts();
=======
    try {
      this._userCohortNamesAndIds = await getUserCohorts();
    } catch (error) {
      console.warn('🚨 Failed to fetch user cohorts, likely auth not ready:', error);
      this._userCohortNamesAndIds = [];
    }
>>>>>>> 1b26efcc
    return this._userCohortNamesAndIds;
  }

  public async getUserStudies(): Promise<StudyData[]> {
    if (this._userStudies === null) {
      try {
        this._userStudies = await getUserStudies();
      } catch (error) {
        console.warn('🚨 Failed to fetch user studies, likely auth not ready:', error);
        this._userStudies = [];
      }
    }
    return this._userStudies || [];
  }

  public async getPublicStudies(): Promise<StudyData[]> {
    if (this._publicStudies === null) {
      try {
        this._publicStudies = await getPublicStudies();
      } catch (error) {
        console.warn('🚨 Failed to fetch public studies, likely auth not ready:', error);
        this._publicStudies = [];
      }
    }
    return this._publicStudies || [];
  }

  public async getCohortsForStudy(study_id: string): Promise<CohortData[]> {
    if (!this._studyCohortsCache.has(study_id)) {
      try {
        const cohorts = await getCohortsForStudy(study_id);
        this._studyCohortsCache.set(study_id, cohorts);
      } catch (error) {
        console.warn('🚨 Failed to fetch cohorts for study:', study_id, error);
        this._studyCohortsCache.set(study_id, []);
      }
    }
    return this._studyCohortsCache.get(study_id) || [];
  }

  public async loadUserWorkspace(): Promise<void> {
    console.log('🏗️ Loading complete user workspace...');
    
    try {
      // Load all studies first
      const [userStudies, publicStudies] = await Promise.all([
        getUserStudies(),
        getPublicStudies()
      ]);
      
      this._userStudies = userStudies;
      this._publicStudies = publicStudies;
      
      console.log(`🏗️ Loaded ${userStudies.length} user studies and ${publicStudies.length} public studies`);
      
      // Load cohorts for all studies in parallel
      const allStudies = [...userStudies, ...publicStudies];
      const cohortPromises = allStudies.map(async (study) => {
        const cohorts = await getCohortsForStudy(study.id);
        this._studyCohortsCache.set(study.id, cohorts);
        console.log(`🏗️ Loaded ${cohorts.length} cohorts for study "${study.name}"`);
        return { study, cohorts };
      });
      
      await Promise.all(cohortPromises);
      console.log('🏗️ User workspace loading complete!');
      
    } catch (error) {
      console.warn('🚨 Failed to load user workspace:', error);
      // Set fallback empty values
      this._userStudies = [];
      this._publicStudies = [];
    }
  }

  public clearStudyCohortsCache(study_id?: string) {
    if (study_id) {
      this._studyCohortsCache.delete(study_id);
    } else {
      this._studyCohortsCache.clear();
    }
  }

  private constructor() {
    this.cohortDataService = CohortDataService.getInstance();
    this.cohortDataService.addNameChangeListener(() => {
      // When cohort data changes, refresh all cached data
      this.invalidateCache();

      this.notifyListeners();
    });
  }

  public static getInstance(): CohortsDataService {
    if (!CohortsDataService.instance) {
      CohortsDataService.instance = new CohortsDataService();
    }
    return CohortsDataService.instance;
  }

  public async createNewStudy() {
    /*
    Creates an in-memory study data structure. This is saved immediately.
    */
    const newStudyData = {
      id: createID(),
      name: 'New Study',
      description: 'A new study',
      baseline_characteristics: {},
      outcomes: {},
      analysis: {},
      visible_by: [],
      is_public: false,
    };

    await createNewStudy(newStudyData);
    
    // Clear cached data to force refresh
    this._userStudies = null;
    this.notifyListeners();
    return newStudyData;
  }

  public async createNewCohort(study_id: string) {
    /*
    Creates an in memory cohort (empty) data structure new cohort. This is not saved to disk! only when user inputs any changes to the cohort are changes made
    */
    const newCohortData = {
      id: createID(),
      name: 'New Cohort',
      class_name: 'Cohort',
      study_id: study_id,
      phenotypes: [],
      database_config: {},
    };

    await updateCohort(newCohortData.id, newCohortData);

    // Clear cached cohorts for this study
    this.clearStudyCohortsCache(study_id);
    this.notifyListeners(); // Notify listeners after initialization
    return newCohortData;
  }

  public async updateStudyData(study_id: string, study_data: any) {
    await updateStudy(study_id, study_data);
    
    // Clear cached data to force refresh
    this._userStudies = null;
    this._publicStudies = null;
    this.notifyListeners();
  }

  public invalidateCache() {
    this._publicCohortNamesAndIds = null;
    this._userCohortNamesAndIds = null;
    this._userStudies = null;
    this._publicStudies = null;
    this._studyCohortsCache.clear();
  }

  private listeners: Array<() => void> = [];

  public addListener(listener: () => void) {
    this.listeners.push(listener);
  }

  public removeListener(listener: () => void) {
    const index = this.listeners.indexOf(listener);
    if (index > -1) {
      this.listeners.splice(index, 1);
    }
  }

  private notifyListeners() {
    this.listeners.forEach(listener => listener());
  }
}<|MERGE_RESOLUTION|>--- conflicted
+++ resolved
@@ -1,8 +1,4 @@
 import { createID } from '../../types/createID';
-<<<<<<< HEAD
-import { getPublicCohorts, getUserCohorts, updateCohort } from '../../api/text_to_cohort/route';
-import { CohortDataService } from '../CohortViewer/CohortDataService/CohortDataService';
-=======
 import { 
   getPublicCohorts, 
   getUserCohorts, 
@@ -30,7 +26,6 @@
   study_id: string;
   parent_cohort_id?: string;
 }
->>>>>>> 1b26efcc
 
 export class CohortsDataService {
   private static instance: CohortsDataService;
@@ -55,16 +50,12 @@
   }
 
   public async userCohortNamesAndIds() {
-<<<<<<< HEAD
-    this._userCohortNamesAndIds = await getUserCohorts();
-=======
     try {
       this._userCohortNamesAndIds = await getUserCohorts();
     } catch (error) {
       console.warn('🚨 Failed to fetch user cohorts, likely auth not ready:', error);
       this._userCohortNamesAndIds = [];
     }
->>>>>>> 1b26efcc
     return this._userCohortNamesAndIds;
   }
 
