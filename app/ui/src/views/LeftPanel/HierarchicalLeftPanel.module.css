--- conflicted
+++ resolved
@@ -2,7 +2,6 @@
 .treeContainer {
   flex: 1; /* Fill the .content area */
   min-height: 0; /* Allow flex scrolling */
-<<<<<<< HEAD
   width: 100%;
   overflow: hidden !important; /* Outer container never scrolls */
   padding: 0;
@@ -16,21 +15,6 @@
   flex: 1; /* Fill the .treeContainer */
   min-height: 0; /* Allow flex scrolling */
   width: 100%;
-=======
-  width: 100%;
-  overflow: hidden !important; /* Outer container never scrolls */
-  padding: 0;
-  position: relative; /* For absolute positioning of custom scrollbar */
-  display: flex;
-  flex-direction: column;
-}
-
-/* Hide default scrollbars on the scroll container */
-.scrollContainer {
-  flex: 1; /* Fill the .treeContainer */
-  min-height: 0; /* Allow flex scrolling */
-  width: 100%;
->>>>>>> c5d90483
   overflow-x: hidden !important; /* Never show horizontal scrollbar */
   overflow-y: auto !important; /* Allow vertical scrolling */
   scrollbar-width: none; /* Firefox */
