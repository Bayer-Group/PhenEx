/**
 * HierarchicalLeftPanelDataService
 *
 * This service manages the hierarchical tree data structure for the left panel navigation.
 * It maintains a tree of nodes representing Phenotypes, Databases, and Cohorts with their
 * respective children.
 *
 * Event Listener Chain:
 * 1. DirectoryReaderWriterService: Monitors file system changes and notifies listeners
 * 2. PhenexDirectoryParserService: Receives directory updates, parses cohort files, and notifies listeners
 * 3. HierarchicalLeftPanelDataService (this service): Updates tree data based on parsed cohorts
 * 4. HierarchicalLeftPanel Component: Renders the updated tree structure
 *
 * The service follows the Singleton pattern to ensure a single source of truth for the
 * tree data structure across the application.
 */

import { ViewType } from '../MainView/MainView';
import { CohortTreeRenderer, HierarchicalTreeNode } from './CohortTreeListItem';
<<<<<<< HEAD
import { CohortsDataService } from './CohortsDataService';
=======
import { StudyTreeRenderer } from './StudyTreeListItem';
import { CohortsDataService, StudyData, CohortData as ServiceCohortData } from './CohortsDataService';
>>>>>>> 1b26efcc
import { MainViewService } from '../MainView/MainView';
import { getCurrentUser, onUserChange } from '@/auth/userProviderBridge';

interface CohortData {
  id: string;
  name: string;
  study_id?: string;
}

interface StudyTreeData extends StudyData {
  cohorts?: CohortData[];
  expanded?: boolean;
}

type ChangeListener = () => void;

export class HierarchicalLeftPanelDataService {
  private static instance: HierarchicalLeftPanelDataService;
  private changeListeners: ChangeListener[] = [];
  private treeData: HierarchicalTreeNode[] = [];
  private dataService = CohortsDataService.getInstance();

  private cachedPublicCohortNamesAndIds: CohortData[] = [];
  private cachedUserCohortNamesAndIds: CohortData[] = [];
  private cachedUserStudies: StudyData[] = [];
  private cachedPublicStudies: StudyData[] = [];

  private constructor() {
    this.treeData = [];
    this.updateTreeData();

    this.dataService.addListener(() => {
      // When cohort data changes, refresh the cohort names and IDs
      this.updateTreeData();
    });

    // Listen for auth user changes to rebuild tree if needed
    onUserChange(() => {
      this.updateTreeData();
    });
  }

  static getInstance(): HierarchicalLeftPanelDataService {
    if (!HierarchicalLeftPanelDataService.instance) {
      HierarchicalLeftPanelDataService.instance = new HierarchicalLeftPanelDataService();
    }
    return HierarchicalLeftPanelDataService.instance;
  }

  private createCohortNode = (
    cohort: CohortData,
    level: number,
    isSelected: boolean = false
  ): HierarchicalTreeNode => {
    return {
      id: cohort.id,
      displayName: cohort.name,
      level: level,
      viewInfo: { viewType: ViewType.PublicCohortDefinition, data: cohort },
      children: [],
      height: 30,
      fontSize: 16,
      renderer: CohortTreeRenderer,
      collapsed: true,
      selected: isSelected,
    };
  };

  private createStudyNode = async (
    study: StudyData,
    level: number,
    isSelected: boolean = false,
    isPublic: boolean = false
  ): Promise<HierarchicalTreeNode> => {
    console.log(`📁 Creating study node: "${study.name}" (${study.id})`);
    
    // Always load cohorts since they're already cached from workspace loading
    const cohorts = await this.dataService.getCohortsForStudy(study.id);
    console.log(`� Study "${study.name}" has ${cohorts.length} cohorts:`, cohorts.map(c => c.name));
    
    const children = cohorts.map(cohort => 
      this.createCohortNode(cohort, level + 1, cohort.id === this.getCurrentlySelectedNodeId())
    );

    const studyNode = {
      id: study.id,
      displayName: study.name,
      level: level,
      viewInfo: { viewType: ViewType.CohortDefinition, data: study },
      children: children,
      height: 35,
      fontSize: 16,
      renderer: StudyTreeRenderer,
      collapsed: true, // Start collapsed - TreeListItem will manage its own state
      selected: isSelected,
      hasButton: !isPublic,
      buttonTitle: 'Add Cohort',
      buttonOnClick: () => this.addNewCohortToStudy(study.id),
      hideButton: true, // Hide button by default, show on hover
    };
    
    console.log(`📁 Study node created: "${study.name}", children: ${children.length}`);
    return studyNode;
  };

  public async updateTreeData() {
    console.log('🔄 updateTreeData called - preserving selection states');

    // Capture currently selected node ID before rebuilding
    const currentlySelectedNodeId = this.getCurrentlySelectedNodeId();
    console.log('🔄 Currently selected node ID:', currentlySelectedNodeId);
<<<<<<< HEAD

    this.cachedPublicCohortNamesAndIds = (await this.dataService.publicCohortNamesAndIds()) || [];
    this.cachedUserCohortNamesAndIds = (await this.dataService.userCohortNamesAndIds()) || [];
=======
>>>>>>> 1b26efcc

    // Load complete workspace with error handling
    try {
      await this.dataService.loadUserWorkspace();
      this.cachedUserStudies = await this.dataService.getUserStudies();
      this.cachedPublicStudies = await this.dataService.getPublicStudies();
    } catch (error) {
      console.warn('🚨 Failed to load workspace, likely auth not ready:', error);
      // Set empty arrays and return early if auth not ready
      this.cachedUserStudies = [];
      this.cachedPublicStudies = [];
      
      // Build minimal tree structure without data
      const createEmptyRootNode = (id: string, displayName: string): HierarchicalTreeNode => ({
        id,
        displayName,
        level: 0,
        children: [],
        viewInfo: { viewType: ViewType.CohortDefinition, data: null },
        height: 60,
        fontSize: 18,
        fontFamily: 'IBMPlexSans-bold',
        collapsed: false,
        selected: id === currentlySelectedNodeId,
        hasButton: id === 'mystudies' ? true : false,
        buttonTitle: 'New',
        buttonOnClick: this.addNewStudy.bind(this),
      });
      
      this.treeData = [];
      if (!getCurrentUser()?.isAnonymous) {
        this.treeData.push(createEmptyRootNode('mystudies', 'My Studies'));
      }
      this.treeData.push(createEmptyRootNode('publicstudies', 'Public Studies'));
      
      this.notifyListeners();
      return;
    }

    const createUserStudies = async () => {
      const studyNodes: HierarchicalTreeNode[] = [];
      for (const study of this.cachedUserStudies) {
        const studyNode = await this.createStudyNode(study, 1, study.id === currentlySelectedNodeId);
        studyNodes.push(studyNode);
      }
      return studyNodes;
    };

    const createPublicStudies = async () => {
      const studyNodes: HierarchicalTreeNode[] = [];
      for (const study of this.cachedPublicStudies) {
        const studyNode = await this.createStudyNode(study, 1, study.id === currentlySelectedNodeId, true);
        studyNodes.push(studyNode);
      }
      return studyNodes;
    };

    const createRootNode = async (id: string, displayName: string): Promise<HierarchicalTreeNode> => ({
      id,
      displayName,
      level: 0,
      children: id === 'mystudies' ? await createUserStudies() : await createPublicStudies(),
      viewInfo: { viewType: ViewType.CohortDefinition, data: null },
      height: 60,
      fontSize: 18,
      fontFamily: 'IBMPlexSans-bold',
      collapsed: false,
      selected: id === currentlySelectedNodeId,
      hasButton: id === 'mystudies' ? true : false,
      buttonTitle: 'New',
      buttonOnClick: this.addNewStudy.bind(this),
    });

<<<<<<< HEAD
    const createPublicCohorts = () => {
      return this.cachedPublicCohortNamesAndIds.map(cohort =>
        this.createCohortNode(cohort, 1, cohort.id === currentlySelectedNodeId)
      );
    };

    const createUserCohorts = () => {
      return this.cachedUserCohortNamesAndIds.map(cohort =>
        this.createCohortNode(cohort, 1, cohort.id === currentlySelectedNodeId)
      );
    };

    this.treeData = [];
    if (!getCurrentUser()?.isAnonymous) {
      this.treeData.push(createRootNode('mycohorts', 'My Cohorts'));
=======
    this.treeData = [];
    if (!getCurrentUser()?.isAnonymous) {
      this.treeData.push(await createRootNode('mystudies', 'Studies'));
>>>>>>> 1b26efcc
    }
    this.treeData.push(await createRootNode('publicstudies', 'Public'));

    console.log('🔄 Tree rebuilt with preserved selection for:', currentlySelectedNodeId);
    this.notifyListeners();
  }

  private notifyListeners() {
    this.changeListeners.forEach(listener => listener());
  }

  addListener(listener: ChangeListener) {
    this.changeListeners.push(listener);
  }

  removeListener(listener: ChangeListener) {
    const index = this.changeListeners.indexOf(listener);
    if (index > -1) {
      this.changeListeners.splice(index, 1);
    }
  }

  getTreeData(): HierarchicalTreeNode[] {
    return this.treeData;
  }

  // Recursively deselect all nodes in the tree
  private deselectAllNodes(nodes: HierarchicalTreeNode[]) {
    nodes.forEach(node => {
      node.selected = false;
      if (node.children) {
        this.deselectAllNodes(node.children as HierarchicalTreeNode[]);
      }
    });
  }

  // Helper method to find a node by ID
  private findNodeById(nodeId: string): HierarchicalTreeNode | null {
    const findInNodes = (nodes: HierarchicalTreeNode[]): HierarchicalTreeNode | null => {
      for (const node of nodes) {
        if (node.id === nodeId) {
          return node;
        }
        if (node.children) {
          const found = findInNodes(node.children as HierarchicalTreeNode[]);
          if (found) return found;
        }
      }
      return null;
    };
    return findInNodes(this.treeData);
  }

  // Helper method to get the currently selected node ID
  private getCurrentlySelectedNodeId(): string | null {
    const findSelectedNode = (nodes: HierarchicalTreeNode[]): string | null => {
      for (const node of nodes) {
        if (node.selected) {
          return node.id;
        }
        if (node.children) {
          const found = findSelectedNode(node.children as HierarchicalTreeNode[]);
          if (found) return found;
        }
      }
      return null;
    };
    return findSelectedNode(this.treeData);
  }

  // Set selected state for a specific node
  public selectNode(nodeId: string) {
    console.log('🎯 selectNode called with nodeId:', nodeId);

    // First deselect all nodes
    this.deselectAllNodes(this.treeData);

    // Helper function to find and select the target node
    const findAndSelectNode = (nodes: HierarchicalTreeNode[]): boolean => {
      for (const node of nodes) {
        if (node.id === nodeId) {
          console.log('🎯 Found and selecting node:', node.displayName, 'with id:', node.id);
          node.selected = true;
          return true;
        }
        if (node.children && findAndSelectNode(node.children as HierarchicalTreeNode[])) {
          return true;
        }
      }
      return false;
    };

    const found = findAndSelectNode(this.treeData);
    console.log('🎯 Node selection result:', found ? 'SUCCESS' : 'FAILED');

    this.notifyListeners();

    // Add a small delay to check if selection state persists
    setTimeout(() => {
      const selectedNode = this.findNodeById(nodeId);
      console.log(
        '🎯 Selection state after 100ms:',
        selectedNode ? selectedNode.selected : 'NODE NOT FOUND'
      );
    }, 100);
  }

  public async addNewStudy() {
    const newStudyData = await this.dataService.createNewStudy();
    
    await this.updateTreeData();
    this.notifyListeners();

    if (newStudyData) {
      console.log('CREATING NEW STUDY:', newStudyData);
      const mainViewService = MainViewService.getInstance();
      mainViewService.navigateTo({ viewType: ViewType.NewCohort, data: newStudyData });
    }

    return ViewType.CohortDefinition;
  }

  public async addNewCohortToStudy(studyId: string) {
    const newCohortData = await this.dataService.createNewCohort(studyId);
    
    await this.updateTreeData();
    this.notifyListeners();

    if (newCohortData) {
      console.log('CREATING NEW COHORT FOR STUDY:', studyId, newCohortData);
      const mainViewService = MainViewService.getInstance();
      mainViewService.navigateTo({ viewType: ViewType.NewCohort, data: newCohortData });
    }

    return ViewType.CohortDefinition;
  }



  // Legacy method - deprecated but kept for compatibility
  public async addNewCohort() {
    // For now, create a new study when this is called
    return this.addNewStudy();
  }
}<|MERGE_RESOLUTION|>--- conflicted
+++ resolved
@@ -17,12 +17,8 @@
 
 import { ViewType } from '../MainView/MainView';
 import { CohortTreeRenderer, HierarchicalTreeNode } from './CohortTreeListItem';
-<<<<<<< HEAD
-import { CohortsDataService } from './CohortsDataService';
-=======
 import { StudyTreeRenderer } from './StudyTreeListItem';
 import { CohortsDataService, StudyData, CohortData as ServiceCohortData } from './CohortsDataService';
->>>>>>> 1b26efcc
 import { MainViewService } from '../MainView/MainView';
 import { getCurrentUser, onUserChange } from '@/auth/userProviderBridge';
 
@@ -134,12 +130,6 @@
     // Capture currently selected node ID before rebuilding
     const currentlySelectedNodeId = this.getCurrentlySelectedNodeId();
     console.log('🔄 Currently selected node ID:', currentlySelectedNodeId);
-<<<<<<< HEAD
-
-    this.cachedPublicCohortNamesAndIds = (await this.dataService.publicCohortNamesAndIds()) || [];
-    this.cachedUserCohortNamesAndIds = (await this.dataService.userCohortNamesAndIds()) || [];
-=======
->>>>>>> 1b26efcc
 
     // Load complete workspace with error handling
     try {
@@ -213,27 +203,9 @@
       buttonOnClick: this.addNewStudy.bind(this),
     });
 
-<<<<<<< HEAD
-    const createPublicCohorts = () => {
-      return this.cachedPublicCohortNamesAndIds.map(cohort =>
-        this.createCohortNode(cohort, 1, cohort.id === currentlySelectedNodeId)
-      );
-    };
-
-    const createUserCohorts = () => {
-      return this.cachedUserCohortNamesAndIds.map(cohort =>
-        this.createCohortNode(cohort, 1, cohort.id === currentlySelectedNodeId)
-      );
-    };
-
-    this.treeData = [];
-    if (!getCurrentUser()?.isAnonymous) {
-      this.treeData.push(createRootNode('mycohorts', 'My Cohorts'));
-=======
     this.treeData = [];
     if (!getCurrentUser()?.isAnonymous) {
       this.treeData.push(await createRootNode('mystudies', 'Studies'));
->>>>>>> 1b26efcc
     }
     this.treeData.push(await createRootNode('publicstudies', 'Public'));
 
