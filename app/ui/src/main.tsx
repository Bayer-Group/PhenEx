--- conflicted
+++ resolved
@@ -4,14 +4,6 @@
 import './styles/fonts.css';
 import App from './App.tsx';
 import { AuthProvider } from './auth/AuthProvider.tsx';
-<<<<<<< HEAD
-
-createRoot(document.getElementById('root')!).render(
-  // <StrictMode>
-  <AuthProvider>
-    <App />
-  </AuthProvider>
-=======
 import { FontLoaderProvider } from './contexts/FontLoaderContext';
 
 createRoot(document.getElementById('root')!).render(
@@ -21,6 +13,5 @@
       <App />
     </AuthProvider>
   </FontLoaderProvider>
->>>>>>> 1b26efcc
   // </StrictMode>
 );