import { api } from '../httpClient';

export const getCodelistFilenamesForCohort = async (cohort_id: string) => {
  try {
    const response = await api.get(`/codelist_filesnames_for_cohort`, {
      params: { cohort_id },
    });
    return response.data;
  } catch (error) {
    console.error('Error in getCodelistFilenamesInCohort:', error);
    throw error;
  }
};

export const getCodelistFileForCohort = async (cohort_id: string, file_id: string) => {
  try {
    const response = await api.get(`/codelist_file_for_cohort`, {
      params: { cohort_id, file_id },
    });
    return response.data;
  } catch (error) {
    console.error('Error in getCodelistFileInCohort:', error);
    throw error;
  }
};

export const uploadCodelistFileToCohort = async (cohort_id: string, file: any) => {
  try {
<<<<<<< HEAD
    const response = await api.post(`/upload_codelist_file_to_cohort`, file, {
      params: { cohort_id },
      headers: { 'Content-Type': 'multipart/form-data' },
    });
=======
    console.log("ATTEMPTING TO UPLOAD FILE", cohort_id, file);
    // Send as query parameter + body
    const response = await api.post(
      `/upload_codelist_file_to_cohort?cohort_id=${encodeURIComponent(cohort_id)}`, 
      file  // Send just the file object as the body
    );
    console.log("SAVED FILE", response);
>>>>>>> 1b26efcc
    return response.data;
  } catch (error) {
    console.error('Error in uploadCodelistFileToCohort:', error);
    if (error.response) {
      console.error('Error details:', error.response.data);
    }
    throw error;
  }
};

export const updateCodelistFileColumnMapping = async (file_id: string, column_mapping: {
  code_column: string;
  code_type_column: string;
  codelist_column: string;
}) => {
  try {
    console.log("UPDATING COLUMN MAPPING", file_id, column_mapping);
    const response = await api.patch(
      `/codelist_file_column_mapping?file_id=${encodeURIComponent(file_id)}`,
      column_mapping
    );
    console.log("UPDATED COLUMN MAPPING", response);
    return response.data;
  } catch (error: any) {
    console.error('Error in updateCodelistFileColumnMapping:', error);
    if (error.response) {
      console.error('Error details:', error.response.data);
    }
    throw error;
  }
};<|MERGE_RESOLUTION|>--- conflicted
+++ resolved
@@ -26,12 +26,6 @@
 
 export const uploadCodelistFileToCohort = async (cohort_id: string, file: any) => {
   try {
-<<<<<<< HEAD
-    const response = await api.post(`/upload_codelist_file_to_cohort`, file, {
-      params: { cohort_id },
-      headers: { 'Content-Type': 'multipart/form-data' },
-    });
-=======
     console.log("ATTEMPTING TO UPLOAD FILE", cohort_id, file);
     // Send as query parameter + body
     const response = await api.post(
@@ -39,7 +33,6 @@
       file  // Send just the file object as the body
     );
     console.log("SAVED FILE", response);
->>>>>>> 1b26efcc
     return response.data;
   } catch (error) {
     console.error('Error in uploadCodelistFileToCohort:', error);
