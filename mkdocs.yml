--- conflicted
+++ resolved
@@ -24,17 +24,13 @@
       - Codelists:
           - Codelist: api/codelists/codelists.md
           - LocalCSVCodelistFactory: api/codelists/local_csv_codelist_factory.md
-<<<<<<< HEAD
       - Connectors:
           - Connectors: api/ibis_connect.md
           - Mappers: api/mappers.md
           - DomainsDictionary: api/domains_dictionary.md
-=======
-      - Connectors: api/ibis_connect.md
       - Reporting:
           - Report: api/reporting/reporter.md
           - Table1: api/reporting/table1.md
->>>>>>> 3e9629c2
   - License: LICENSE.md
 
 plugins:
