import pandas as pd

from phenex.reporting.reporter import Reporter
from phenex.util import create_logger
from ibis import _

logger = create_logger(__name__)


class Table1(Reporter):
    """
    Table1 is a common term used in epidemiology to describe a table that shows an overview of the baseline characteristics of a cohort. It contains the counts and percentages of the cohort that have each characteristic, for both boolean and value characteristics. In addition, summary statistics are provided for value characteristics (mean, std, median, min, max).

    """

    def execute(self, cohort: "Cohort") -> pd.DataFrame:
        if len(cohort.characteristics) == 0:
            logger.info("No characteristics. table1 is empty")
            return pd.DataFrame()

        self.cohort = cohort
        self.N = (
            cohort.index_table.filter(cohort.index_table.BOOLEAN == True)
            .select("PERSON_ID")
            .distinct()
            .count()
            .execute()
        )
        logger.debug("Starting with categorical columns for table1")
        self.df_categoricals = self._report_categorical_columns()
        logger.debug("Starting with boolean columns for table1")
        self.df_booleans = self._report_boolean_columns()
        logger.debug("Starting with value columns for table1")
        self.df_values = self._report_value_columns()

        # add the full cohort size as the first row
        df_n = pd.DataFrame({"N": [self.N], "idx": [-1]}, index=["Cohort"])
        # add percentage column
        dfs = [
            df
            for df in [df_n, self.df_booleans, self.df_values, self.df_categoricals]
            if df is not None
        ]
        if len(dfs) > 1:
            self.df = pd.concat(dfs)
        elif len(dfs) == 1:
            self.df = dfs[0]
        else:
            self.df = None
        if self.df is not None:
            self.df["%"] = 100 * self.df["N"] / self.N
            # reorder columns so N and % are first
            first_cols = ["N", "%"]
            column_order = first_cols + [
                x for x in self.df.columns if x not in first_cols
            ]
            self.df = self.df[column_order]
        logger.debug("Finished creating table1")

        if self.pretty_display:
            self.create_pretty_display()

        self.df = self.df.sort_values(by="idx")
        self.df = self.df[[x for x in list(self.df.columns) if x != "idx"]]
        return self.df

    def _get_boolean_characteristics(self):
        return [
            x
            for x in self.cohort.characteristics
            if type(x).__name__
            not in [
                "MeasurementPhenotype",
                "AgePhenotype",
                "CategoricalPhenotype",
                "SexPhenotype",
                "TimeRangePhenotype",
            ]
        ]

    def _get_value_characteristics(self):
        return [
            x
            for x in self.cohort.characteristics
            if type(x).__name__
            in ["MeasurementPhenotype", "AgePhenotype", "TimeRangePhenotype"]
        ]

    def _get_categorical_characteristics(self):
        return [
            x
            for x in self.cohort.characteristics
            if type(x).__name__ in ["CategoricalPhenotype", "SexPhenotype"]
        ]

    def _report_boolean_columns(self):
        table = self.cohort.characteristics_table
        # get list of all boolean columns
        boolean_phenotypes = self._get_boolean_characteristics()
        boolean_columns = list(set([f"{x.name}_BOOLEAN" for x in boolean_phenotypes]))
        logger.debug(f"Found {len(boolean_columns)} : {boolean_columns}")
        if len(boolean_columns) == 0:
            return None

        def get_counts_for_column(col):
            return table.select(["PERSON_ID", col]).distinct()[col].sum().execute()

        # get count of 'Trues' in the boolean columns i.e. the phenotype counts
        df_t1 = pd.DataFrame()
        df_t1["N"] = [get_counts_for_column(col) for col in boolean_columns]
        df_t1.index = [
            x.display_name if self.pretty_display else x.name
            for x in boolean_phenotypes
        ]
        df_t1["idx"] = [
            self.cohort.characteristics.index(x) for x in boolean_phenotypes
        ]
        return df_t1

    def _report_value_columns(self):
        table = self.cohort.characteristics_table
        # get value columns
        value_phenotypes = self._get_value_characteristics()
        value_columns = [f"{x.name}_VALUE" for x in value_phenotypes]
        logger.debug(f"Found {len(value_columns)} : {value_columns}")

        if len(value_columns) == 0:
            return None

        names = []
        dfs = []
        for col, phenotype in zip(value_columns, value_phenotypes):
            _table = table.select(["PERSON_ID", col]).distinct()
            d = {
                "N": _table[col].count().execute(),
                "Mean": _table[col].mean().execute(),
                "STD": _table[col].std().execute(),
                "Median": _table[col].median().execute(),
                "Min": _table[col].min().execute(),
                "Max": _table[col].max().execute(),
                "idx": self.cohort.characteristics.index(phenotype),
            }
            dfs.append(pd.DataFrame.from_dict([d]))
            names.append(
                phenotype.display_name if self.pretty_display else phenotype.name
            )
        if len(dfs) == 1:
            df = dfs[0]
        else:
            df = pd.concat(dfs)
        df.index = names
        return df

    def _report_categorical_columns(self):
        table = self.cohort.characteristics_table
        categorical_phenotypes = self._get_categorical_characteristics()
        categorical_columns = [
            f"{x.name}_VALUE"
            for x in categorical_phenotypes
            if f"{x.name}_VALUE" in table.columns
        ]
        logger.debug(f"Found {len(categorical_columns)} : {categorical_columns}")
        if len(categorical_columns) == 0:
            return None
        dfs = []
        names = []
        for col, phenotype in zip(categorical_columns, categorical_phenotypes):
            name = phenotype.display_name if self.pretty_display else phenotype.name
            # Get counts for each category
            cat_counts = (
                table.select(["PERSON_ID", col])
                .distinct()
                .group_by(col)
                .aggregate(N=_.count())
                .execute()
            )
            cat_counts.index = [f"{name}={v}" for v in cat_counts[col]]
<<<<<<< HEAD
            dfs.append(pd.DataFrame(cat_counts["N"]))
=======
            _df = pd.DataFrame(cat_counts["N"])
            _df["idx"] = self.cohort.characteristics.index(phenotype)
            dfs.append(_df)
>>>>>>> d9da1e89
            names.extend(cat_counts.index)
        if len(dfs) == 1:
            df = dfs[0]
        else:
            df = pd.concat(dfs)
        df.index = names
        return df

    def create_pretty_display(self):
        # cast counts to integer and to str, so that we can display without 'NaNs'
        self.df["N"] = self.df["N"].astype("Int64").astype(str)
        self.df = self.df.reset_index()
        self.df.columns = ["Name"] + list(self.df.columns[1:])

        self.df = self.df.round(self.decimal_places)

        to_prettify = ["%", "Mean", "STD", "Median", "Min", "Max"]
        for column in to_prettify:
            self.df[column] = self.df[column].astype(str)

        self.df = self.df.replace("<NA>", "").replace("nan", "")<|MERGE_RESOLUTION|>--- conflicted
+++ resolved
@@ -175,13 +175,9 @@
                 .execute()
             )
             cat_counts.index = [f"{name}={v}" for v in cat_counts[col]]
-<<<<<<< HEAD
-            dfs.append(pd.DataFrame(cat_counts["N"]))
-=======
             _df = pd.DataFrame(cat_counts["N"])
             _df["idx"] = self.cohort.characteristics.index(phenotype)
             dfs.append(_df)
->>>>>>> d9da1e89
             names.extend(cat_counts.index)
         if len(dfs) == 1:
             df = dfs[0]
