import pandas as pd

from phenex.reporting.reporter import Reporter
from phenex.util import create_logger
from ibis import _

logger = create_logger(__name__)


class Table1(Reporter):
    """
    Table1 is a common term used in epidemiology to describe a table that shows an overview of the baseline characteristics of a cohort. It contains the counts and percentages of the cohort that have each characteristic, for both boolean and value characteristics. In addition, summary statistics are provided for value characteristics (mean, std, median, min, max).

    """

    def execute(self, cohort: "Cohort") -> pd.DataFrame:
        if len(cohort.characteristics) == 0:
            logger.info("No characteristics. table1 is empty")
            return pd.DataFrame()

        self.cohort = cohort
        self.cohort_names_in_order = [x.name for x in self.cohort.characteristics]
        self.N = (
            cohort.index_table.filter(cohort.index_table.BOOLEAN == True)
            .select("PERSON_ID")
            .distinct()
            .count()
            .execute()
        )
        logger.debug("Starting with categorical columns for table1")
        self.df_categoricals = self._report_categorical_columns()
        logger.debug("Starting with boolean columns for table1")
        self.df_booleans = self._report_boolean_columns()
        logger.debug("Starting with value columns for table1")
        self.df_values = self._report_value_columns()

        # add the full cohort size as the first row
        df_n = pd.DataFrame({"N": [self.N], "inex_order": [-1]}, index=["Cohort"])
        # add percentage column
        dfs = [
            df
            for df in [df_n, self.df_booleans, self.df_values, self.df_categoricals]
            if df is not None
        ]
        if len(dfs) > 1:
            self.df = pd.concat(dfs)
        elif len(dfs) == 1:
            self.df = dfs[0]
        else:
            self.df = None
        if self.df is not None:
            self.df["%"] = 100 * self.df["N"] / self.N
            # reorder columns so N and % are first
            first_cols = ["N", "%"]
            column_order = first_cols + [
                x for x in self.df.columns if x not in first_cols
            ]
            self.df = self.df[column_order]
        logger.debug("Finished creating table1")

        if self.pretty_display:
            self.create_pretty_display()

        self.df = self.df.sort_values(by=["inex_order", "Name"])
        self.df = self.df.reset_index()[
            [x for x in self.df.columns if x not in ["index", "inex_order"]]
        ]
        return self.df

    def _get_boolean_characteristics(self):
        return [
            x
            for x in self.cohort.characteristics
            if type(x).__name__
            not in [
                "MeasurementPhenotype",
                "AgePhenotype",
                "TimeRangePhenotype",
                "ScorePhenotype",
                "CategoricalPhenotype",
                "SexPhenotype",
                "ArithmeticPhenotype",
<<<<<<< HEAD
                "EventCountPhenotype",
=======
                "BinPhenotype",
>>>>>>> 200ce7bf
            ]
        ]

    def _get_value_characteristics(self):
        return [
            x
            for x in self.cohort.characteristics
            if type(x).__name__
            in [
                "MeasurementPhenotype",
                "AgePhenotype",
                "TimeRangePhenotype",
                "ArithmeticPhenotype",
                "EventCountPhenotype",  # event count is a value; show summary statistics for number of days
            ]
        ]

    def _get_categorical_characteristics(self):
        return [
            x
            for x in self.cohort.characteristics
            if type(x).__name__
            in [
                "CategoricalPhenotype",
                "SexPhenotype",
                "ScorePhenotype",  # score is categorical; show number of patients in each score category
                "BinPhenotype",
            ]
        ]

    def _get_boolean_count_for_phenotype(self, phenotype):
        return (
            phenotype.table.select(["PERSON_ID", "BOOLEAN"])
            .distinct()["BOOLEAN"]
            .sum()
            .execute()
        )

    def _report_boolean_columns(self):
        table = self.cohort.characteristics_table
        # get list of all boolean columns
        boolean_phenotypes = self._get_boolean_characteristics()
        logger.debug(
            f"Found {len(boolean_phenotypes)} : {[x.name for x in boolean_phenotypes]}"
        )
        if len(boolean_phenotypes) == 0:
            return None
        # get count of 'Trues' in the boolean columns i.e. the phenotype counts
        df_t1 = pd.DataFrame()
        df_t1["N"] = [
            self._get_boolean_count_for_phenotype(phenotype)
            for phenotype in boolean_phenotypes
        ]
        df_t1.index = [
            x.display_name if self.pretty_display else x.name
            for x in boolean_phenotypes
        ]
        df_t1["inex_order"] = [
            self.cohort_names_in_order.index(x.name) for x in boolean_phenotypes
        ]
        return df_t1

    def _report_value_columns(self):
        value_phenotypes = self._get_value_characteristics()
        logger.debug(
            f"Found {len(value_phenotypes)} : {[x.name for x in value_phenotypes]}"
        )

        if len(value_phenotypes) == 0:
            return None

        names = []
        dfs = []
        for phenotype in value_phenotypes:
            _table = phenotype.table.select(["PERSON_ID", "VALUE"]).distinct()
            d = {
                "N": self._get_boolean_count_for_phenotype(phenotype),
                "Mean": _table["VALUE"].mean().execute(),
                "STD": _table["VALUE"].std().execute(),
                "Median": _table["VALUE"].median().execute(),
                "Min": _table["VALUE"].min().execute(),
                "Max": _table["VALUE"].max().execute(),
                "inex_order": self.cohort_names_in_order.index(phenotype.name),
            }
            dfs.append(pd.DataFrame.from_dict([d]))
            names.append(
                phenotype.display_name if self.pretty_display else phenotype.name
            )
        if len(dfs) == 1:
            df = dfs[0]
        else:
            df = pd.concat(dfs)
        df.index = names
        return df

    def _report_categorical_columns(self):
        categorical_phenotypes = self._get_categorical_characteristics()
        logger.debug(
            f"Found {len(categorical_phenotypes)} : {[x.name for x in categorical_phenotypes]}"
        )
        if len(categorical_phenotypes) == 0:
            return None
        dfs = []
        names = []
        for phenotype in categorical_phenotypes:
            name = phenotype.display_name if self.pretty_display else phenotype.name
            _table = phenotype.table.select(["PERSON_ID", "VALUE"])
            # Get counts for each category
            cat_counts = (
                _table.distinct().group_by("VALUE").aggregate(N=_.count()).execute()
            )
            cat_counts.index = [f"{name}={v}" for v in cat_counts["VALUE"]]
            _df = pd.DataFrame(cat_counts["N"])
            _df["inex_order"] = self.cohort_names_in_order.index(phenotype.name)
            dfs.append(_df)
            names.extend(cat_counts.index)
        if len(dfs) == 1:
            df = dfs[0]
        else:
            df = pd.concat(dfs)
        df.index = names
        return df

    def create_pretty_display(self):
        # cast counts to integer and to str, so that we can display without 'NaNs'
        self.df["N"] = self.df["N"].astype("Int64").astype(str)
        self.df = self.df.reset_index()
        self.df.columns = ["Name"] + list(self.df.columns[1:])

        self.df = self.df.round(self.decimal_places)

        to_prettify = ["%", "Mean", "STD", "Median", "Min", "Max"]
        for column in to_prettify:
            self.df[column] = self.df[column].astype(str)

        self.df = self.df.replace("<NA>", "").replace("nan", "")<|MERGE_RESOLUTION|>--- conflicted
+++ resolved
@@ -80,11 +80,8 @@
                 "CategoricalPhenotype",
                 "SexPhenotype",
                 "ArithmeticPhenotype",
-<<<<<<< HEAD
                 "EventCountPhenotype",
-=======
                 "BinPhenotype",
->>>>>>> 200ce7bf
             ]
         ]
 
