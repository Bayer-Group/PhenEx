--- conflicted
+++ resolved
@@ -34,10 +34,6 @@
         return table.filter(table[self.column_name].isin(self.allowed_values))
 
     def autojoin_filter(self, table: "PhenexTable", tables: dict = None):
-<<<<<<< HEAD
-        print("categorical_filter", type(table))
-=======
->>>>>>> c93e63f5
         if self.column_name not in table.columns:
             if self.domain not in tables.keys():
                 raise ValueError(
