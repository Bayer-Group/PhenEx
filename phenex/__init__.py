--- conflicted
+++ resolved
@@ -1,7 +1,3 @@
-<<<<<<< HEAD
 from .node import Node, NodeGroup
 
-__version__ = "v0.5.0"
-=======
-__version__ = "v0.6.0"
->>>>>>> dd989aed
+__version__ = "v0.6.0"