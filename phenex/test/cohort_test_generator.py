import yaml
import os
import pandas as pd
import ibis

from phenex.reporting import InExCounts, Waterfall
from .util.check_equality import check_counts_table_equal, check_equality
from phenex.util import create_logger

logger = create_logger(__name__)


def sort_by_personid(_df):
    _df["id"] = [int(x.replace("P", "")) for x in _df["PERSON_ID"].values]
    return _df.sort_values(by="id").drop("id", axis=1)


class CohortTestGenerator:
    """
    This class is a base class for all TestGenerators.

    FIXME Document how to subclass and use.
    """

    date_format = "%m-%d-%Y"
    test_values = False
    test_date = False

    def __init__(self):
        pass

    def run_tests(self, path="phenex/test/cohort", verbose=False):
        self.verbose = verbose
        self.cohort = self.define_cohort()

        self._create_artifact_directory(self.cohort.name, path)
<<<<<<< HEAD
        self.mapped_tables = self.define_mapped_tables()

=======
>>>>>>> 427718bb
        self._write_mapped_tables()
        self._generate_output_artifacts()
        self._run_tests()

    def define_cohort(self):
        raise NotImplementedError

    def define_mapped_tables(self):
        raise NotImplementedError

    def define_expected_output(self):
        raise NotImplementedError

    def name_file(self, test_info):
        return f"{self.cohort.name}__{test_info['name']}"

    def name_output_file(self, test_info):
        return self.name_file(test_info) + "_output"

    def _generate_output_artifacts(self):
        self.test_infos = self.define_expected_output()
        for test_name, df in self.test_infos.items():
            filename = test_name + ".csv"
            path = os.path.join(self.dirpaths["expected"], filename)
            df.to_csv(path, index=False, date_format=self.date_format)

    def _write_mapped_tables(self):
        for domain, table in self.mapped_tables.items():
            path = os.path.join(self.dirpaths["mapped_tables"], f"{domain}.csv")
            table.to_pandas().to_csv(path, index=False)

    def _run_tests(self):
        self.cohort.execute(self.mapped_tables)

        logger.debug(
            f"\nENTRY\n{sort_by_personid(self.cohort.entry_criterion.table.to_pandas())}"
        )
        if len(self.cohort.inclusions) > 0:
            logger.debug(
                f"\nINCLUSIONS\n{sort_by_personid(self.cohort.inclusions_table.to_pandas())}"
            )

        if len(self.cohort.exclusions) > 0:
            logger.debug(
                f"\nEXCLUSIONS\n{sort_by_personid(self.cohort.exclusions_table.to_pandas())}"
            )
        r = Waterfall()
        logger.debug(f"\nWATERFALL\n{r.execute(self.cohort)}")
        logger.debug(
            f"\nINDEX\n{sort_by_personid(self.cohort.index_table.to_pandas())}"
        )

        if (
            "counts_inclusion" in self.test_infos.keys()
            or "counts_exclusion" in self.test_infos.keys()
        ):
            self._test_inex_counts()

        if "index" in self.test_infos.keys():
            self._test_index_table(
                result=self.cohort.index_table, expected=self.test_infos["index"]
            )

    def _create_artifact_directory(self, name_demo, path):
        if os.path.exists(path):
            path_artifacts = os.path.join(path, "artifacts")
        else:
            raise ValueError(
                "Pass a path to the cohort test generator where expected and calculated output should be written"
            )
        path_cohort = os.path.join(path_artifacts, name_demo)

        self.dirpaths = {
            "artifacts": path_artifacts,
            "cohort": path_cohort,
            "expected": os.path.join(path_cohort, "expected"),
            "result": os.path.join(path_cohort, "result"),
            "mapped_tables": os.path.join(path_cohort, "mapped_tables"),
        }
        for _path in self.dirpaths.values():
            if not os.path.exists(_path):
                os.makedirs(_path)

    def _test_index_table(self, result, expected):
        name = self.cohort.name + "_index"
        expected_output_table = self.con.create_table(name, expected)
        join_on = ["PERSON_ID"]
        if self.test_values:
            join_on.append("VALUE")
        if self.test_date:
            join_on.append("EVENT_DATE")
        check_equality(
            result,
            expected_output_table,
            test_name=self.cohort.name + "_index",
            test_values=self.test_values,
            test_date=self.test_date,
            join_on=join_on,
        )

    def _test_inex_counts(self):
        # compute inclusion exclusion counts
        r = InExCounts()
        r.execute(self.cohort)
        # write expected results to artifacts
        r.df_counts_inclusion.to_csv(
            os.path.join(self.dirpaths["result"], "counts_inclusion.csv"), index=False
        )
        r.df_counts_exclusion.to_csv(
            os.path.join(self.dirpaths["result"], "counts_exclusion.csv"), index=False
        )
        # test results
        if len(self.cohort.inclusions) > 0:
            check_counts_table_equal(
                result=r.df_counts_inclusion,
                expected=self.test_infos["counts_inclusion"],
                test_name=self.cohort.name + "_inclusion",
            )
        if len(self.cohort.exclusions) > 0:
            check_counts_table_equal(
                result=r.df_counts_exclusion,
                expected=self.test_infos["counts_exclusion"],
                test_name=self.cohort.name + "_exclusion",
            )<|MERGE_RESOLUTION|>--- conflicted
+++ resolved
@@ -34,11 +34,7 @@
         self.cohort = self.define_cohort()
 
         self._create_artifact_directory(self.cohort.name, path)
-<<<<<<< HEAD
         self.mapped_tables = self.define_mapped_tables()
-
-=======
->>>>>>> 427718bb
         self._write_mapped_tables()
         self._generate_output_artifacts()
         self._run_tests()
