--- conflicted
+++ resolved
@@ -3,12 +3,8 @@
 import pytest
 from deepdiff import DeepDiff
 
-<<<<<<< HEAD
-from phenex.codelists.codelists import Codelist
-=======
 
 from phenex.codelists.codelists import Codelist, MedConBCodelist
->>>>>>> 939ffe46
 
 
 def test_resolve_use_code_type_true():
@@ -59,8 +55,6 @@
     assert diff == {}
 
 
-<<<<<<< HEAD
-=======
 class MedConbCodeset:
     ontology: str
     codes: list[tuple[str, str]]  # code, description
@@ -139,6 +133,5 @@
         assert got == want
 
 
->>>>>>> 939ffe46
 if __name__ == "__main__":
     test_codelist_union()