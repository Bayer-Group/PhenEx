--- conflicted
+++ resolved
@@ -426,13 +426,7 @@
         Returns:
             Table: Ibis table object from the source DuckDB database.
         """
-<<<<<<< HEAD
-        self.DUCKDB_PATH = DUCKDB_PATH or os.getenv("DUCKDB_PATH")
-        required_vars = ["DUCKDB_PATH"]
-        self._check_env_vars(*required_vars)
-=======
         return self.source_connection.table(name_table)
->>>>>>> 8e125c42
 
     def get_dest_table(self, name_table: str):
         """
@@ -444,18 +438,6 @@
         Returns:
             Table: Ibis table object from the destination DuckDB database.
         """
-<<<<<<< HEAD
-        return ibis.connect(
-            backend="duckdb", path=self.DUCKDB_PATH 
-        )
-
-    def _check_env_vars(self, required_vars: List[str]):
-        for var in required_vars:
-            if not getattr(self, var):
-                raise ValueError(
-                    f"Missing required variable: {var}. Set in the environment or pass through __init__()."
-                )
-=======
         if self.dest_connection is None:
             raise ValueError("Must specify DUCKDB_DEST_DATABASE!")
         return self.dest_connection.table(name_table)
@@ -542,5 +524,4 @@
         """
         if self.dest_connection is None:
             raise ValueError("Must specify DUCKDB_DEST_DATABASE!")
-        self.dest_connection.drop_view(name_table)
->>>>>>> 8e125c42
+        self.dest_connection.drop_view(name_table)