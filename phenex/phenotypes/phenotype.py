--- conflicted
+++ resolved
@@ -192,7 +192,6 @@
     def to_dict(self):
         return to_dict(self)
 
-<<<<<<< HEAD
     def append_counts(self):
         if self.table is not None:
             self.count = int(
@@ -200,11 +199,9 @@
             )
         for child in self.children:
             child.append_counts()
-=======
     @property
     def display_name(self):
         return self.name.replace("_", " ").lower().capitalize()
->>>>>>> da71ed7f
 
 
 from typing import Dict, Union
