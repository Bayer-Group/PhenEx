--- conflicted
+++ resolved
@@ -32,23 +32,13 @@
         description: A plain text description of the phenotype.
     """
 
-<<<<<<< HEAD
-    def __init__(self, description: str = None, count: int = None, id: str = None, **kwargs):
-        self.description = description
-=======
     def __init__(self, description: str = None):
->>>>>>> 939ffe46
         self.table = (
             None  # self.table is populated ONLY AFTER self.execute() is called!
         )
         self._namespaced_table = None
         self.children = []  # List[Phenotype]
-<<<<<<< HEAD
-        self.count = None
-        self.id = id
-=======
         self.description = description
->>>>>>> 939ffe46
         self._check_for_children()
 
     def execute(self, tables: Dict[str, Table]) -> PhenotypeTable:
