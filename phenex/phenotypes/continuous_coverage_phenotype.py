from typing import Union, List, Dict, Optional
from phenex.phenotypes.phenotype import Phenotype
from phenex.filters.date_filter import ValueFilter
from phenex.tables import is_phenex_code_table, PHENOTYPE_TABLE_COLUMNS, PhenotypeTable
from phenex.phenotypes.functions import attach_anchor_and_get_reference_date
from ibis import _
from ibis.expr.types.relations import Table
import ibis


class ContinuousCoveragePhenotype(Phenotype):
    """
    ContinuousCoveragePhenotype identifies patients based on duration of observation data. ContinuousCoveragePhenotype requires an anchor phenotype, typically the entry criterion. It then identifies an observation time period that contains the anchor phenotype. The phenotype can then be used to identify patients with a user specified continuous coverage before or after the anchor phenotype. The returned Phenotype has the following interpretation:

    DATE: If when='before', then DATE is the beginning of the coverage period containing the anchor phenotype. If when='after', then DATE is the end of the coverage period containing the anchor date.
    VALUE: Coverage (in days) relative to the anchor date. By convention, always non-negative.

    There are two primary use cases for ContinuousCoveragePhenotype:
        1. Identify patients with some minimum duration of coverage prior to anchor_phenotype date e.g. "identify patients with 1 year of continuous coverage prior to index date"
        2. Determine the date of loss to followup (right censoring) i.e. the duration of coverage after the anchor_phenotype event

    ## Data for ContinuousCoveragePhenotype
    This phenotype requires a table with PersonID and a coverage start date and end date. Depending on the datasource used, this information is a separate ObservationPeriod table or found in the PersonTable. Use an PhenexObservationPeriodTable to map required coverage start and end date columns.

    | PersonID    |   coverageStartDate  |   coverageEndDate  |
    |-------------|----------------------|--------------------|
    | 1           |   2009-01-01         |   2010-01-01       |
    | 2           |   2008-01-01         |   2010-01-02       |

    One assumption that is made by ContinuousCoveragePhenotype is that there are **NO overlapping coverage periods**.

    Parameters:
        name: The name of the phenotype.
        domain: The domain of the phenotype. Default is 'observation_period'.
        value_filter: Fitler returned persons based on the duration of coverage in days.
        anchor_phenotype: An anchor phenotype defines the reference date with respect to calculate coverage. In typical applications, the anchor phenotype will be the entry criterion.
        when: 'before', 'after'. If before, the return date is the start of the coverage period containing the anchor_phenotype. If after, the return date is the end of the coverage period containing the anchor_phenotype.

    Example:
    ```python
    # make sure to create an entry phenotype, for example 'atrial fibrillation diagnosis'
    entry_phenotype = CodelistPhenotype(...)
    # one year continuous coverage prior to index
    one_year_coverage = ContinuousCoveragePhenotype(
        when = 'before',
        value_filter = ValueFilter(
            min_value=GreaterThanOrEqualTo(365)
            ),
        anchor_phenotype = entry_phenotype
    )
    # determine the date of loss to followup
    loss_to_followup = ContinuousCoveragePhenotype(
        when = 'after',
        anchor_phenotype = entry_phenotype
    )
    ```
    """

    def __init__(
        self,
        name: Optional[str] = "continuous_coverage",
        domain: Optional[str] = "OBSERVATION_PERIOD",
        value_filter: Optional[ValueFilter] = None,
        when: Optional[str] = "before",
        anchor_phenotype: Optional[Phenotype] = None,
        relative_time_range: Optional["RelativeTimeRangeFilter"] = None,
        **kwargs
    ):
        super().__init__(**kwargs)
        self.name = name
        self.domain = domain
<<<<<<< HEAD
        if relative_time_range is not None:
            if isinstance(relative_time_range, list):
                relative_time_range = relative_time_range[0]
            if min_days is not None or max_days is not None:
                raise ValueError("Set filtering for continuous coverage either with a value_filter or directly with min_days and max_days, not both.")
            min_days = relative_time_range.min_days
            max_days = relative_time_range.max_days
            when = relative_time_range.when
        print("GOING IN HERE", relative_time_range)
        verify_relative_time_range_filter_input(min_days, max_days, when)
        self.min_days = min_days
        self.max_days = max_days
=======
>>>>>>> 427718bb
        self.when = when
        self.value_filter = value_filter
        self.anchor_phenotype = anchor_phenotype
        if self.anchor_phenotype is not None:
            self.children.append(self.anchor_phenotype)

    def _execute(self, tables: Dict[str, Table]) -> PhenotypeTable:

        table = tables[self.domain]
        table, reference_column = attach_anchor_and_get_reference_date(
            table, self.anchor_phenotype
        )

        # Ensure that the observation period includes anchor date
        table = table.filter(
            (table.OBSERVATION_PERIOD_START_DATE <= reference_column)
            & (reference_column <= table.OBSERVATION_PERIOD_END_DATE)
        )

        if self.when == "before":
            VALUE = reference_column.delta(table.OBSERVATION_PERIOD_START_DATE, "day")
            EVENT_DATE = table.OBSERVATION_PERIOD_START_DATE
        else:
            VALUE = table.OBSERVATION_PERIOD_END_DATE.delta(reference_column, "day")
            EVENT_DATE = table.OBSERVATION_PERIOD_END_DATE

        table = table.mutate(VALUE=VALUE, EVENT_DATE=EVENT_DATE)

        if self.value_filter:
            table = self.value_filter.filter(table)

        return table<|MERGE_RESOLUTION|>--- conflicted
+++ resolved
@@ -69,21 +69,6 @@
         super().__init__(**kwargs)
         self.name = name
         self.domain = domain
-<<<<<<< HEAD
-        if relative_time_range is not None:
-            if isinstance(relative_time_range, list):
-                relative_time_range = relative_time_range[0]
-            if min_days is not None or max_days is not None:
-                raise ValueError("Set filtering for continuous coverage either with a value_filter or directly with min_days and max_days, not both.")
-            min_days = relative_time_range.min_days
-            max_days = relative_time_range.max_days
-            when = relative_time_range.when
-        print("GOING IN HERE", relative_time_range)
-        verify_relative_time_range_filter_input(min_days, max_days, when)
-        self.min_days = min_days
-        self.max_days = max_days
-=======
->>>>>>> 427718bb
         self.when = when
         self.value_filter = value_filter
         self.anchor_phenotype = anchor_phenotype
