from typing import Union, List, Dict
from datetime import date
from phenex.phenotypes.phenotype import Phenotype
from phenex.filters.relative_time_range_filter import RelativeTimeRangeFilter
from phenex.filters.date_filter import DateFilter
from phenex.filters.filter import AndFilter, OrFilter
from phenex.aggregators import First, Last
from phenex.filters.categorical_filter import CategoricalFilter
from phenex.tables import PHENOTYPE_TABLE_COLUMNS, PhenotypeTable
from phenex.phenotypes.functions import select_phenotype_columns
from ibis import _
import ibis


<<<<<<< HEAD
class CategoricalPhenotype(Phenotype):
    """
    CategoricalPhenotype calculates phenotype whose VALUE is discrete, such for sex, race, or ethnicity.

    Parameters:
        name: Name of the phenotype.
        domain: Domain of the phenotype.
        allowed_values: List of allowed values for the categorical variable. If not passed, all values are returned.
        column_name: Name of the column containing the required categorical variable.
    """

    def __init__(
        self,
        domain: str = None,
        allowed_values: List = None,
        column_name: str = None,
        **kwargs,
    ):
        super(CategoricalPhenotype, self).__init__(**kwargs)
        self.categorical_filter = CategoricalFilter(
            allowed_values=allowed_values, domain=domain, column_name=column_name
        )

    def _execute(self, tables: Dict[str, "PhenexTable"]) -> PhenotypeTable:
        table = tables[self.categorical_filter.domain]
        table = self.categorical_filter._filter(table)
        table = table.mutate(
            VALUE=table[self.categorical_filter.column_name], EVENT_DATE=ibis.null(date)
        )
        return self._perform_final_processing(table)
=======
def check_categorical_filters_share_same_domain(filter, domain):
    # if any leaf node of the tree has a different domain, return false
    if isinstance(filter, AndFilter) or isinstance(filter, OrFilter):
        filter1_same_domain = check_categorical_filters_share_same_domain(
            filter.filter1, domain
        )
        filter2_same_domain = check_categorical_filters_share_same_domain(
            filter.filter2, domain
        )
        return filter1_same_domain and filter2_same_domain
    # else check if the current leaf node has the same domain
    else:
        if filter.domain is not None:
            if filter.domain != domain:
                return False
    return True
>>>>>>> d9da1e89


class CategoricalPhenotype(Phenotype):
    """
    CategoricalPhenotype calculates phenotype whose VALUE is discrete, such for sex, race, or ethnicity. Categorical Phenotype is especially helpful as a baseline characteristic from PERSON like tables.
    The returned Phenotype has the following interpretation:

    DATE: If when='before', then DATE is the beginning of the coverage period containing the anchor phenotype. If when='after', then DATE is the end of the coverage period containing the anchor date.
    VALUE: Coverage (in days) relative to the anchor date. By convention, always non-negative.


    Parameters:
        name: Name of the phenotype.
        domain: Domain of the phenotype.
        categorical_filter: Use CategoricalFilter to input allowed values for the categorical variable. If not passed, all values are returned.
    """

    def __init__(
        self,
        domain: str,
        categorical_filter: CategoricalFilter,
        date_range: DateFilter = None,
        relative_time_range: Union[
            RelativeTimeRangeFilter, List[RelativeTimeRangeFilter]
        ] = None,
        return_date=None,
        **kwargs,
    ):
        super(CategoricalPhenotype, self).__init__(**kwargs)
        self.domain = domain
        if not check_categorical_filters_share_same_domain(
            categorical_filter, self.domain
        ):
            raise ValueError("CategoricalPhenotype only works on a single domain.")
        self.categorical_filter = categorical_filter
        self.date_range = date_range
        self.return_date = return_date
        assert self.return_date in [
            "first",
            "last",
            "nearest",
            "all",
            None,
        ], f"Unknown return_date: {return_date}"

        if isinstance(relative_time_range, RelativeTimeRangeFilter):
            relative_time_range = [relative_time_range]

        self.relative_time_range = relative_time_range
        if self.relative_time_range is not None:
            for rtr in self.relative_time_range:
                if rtr.anchor_phenotype is not None:
                    self.children.append(rtr.anchor_phenotype)

    def _execute(self, tables) -> PhenotypeTable:
        table = tables[self.domain]
        table = self._perform_categorical_filtering(table)
        table = self._perform_time_filtering(table)
        table = self._perform_date_selection(table)
        return select_phenotype_columns(table)

    def _perform_categorical_filtering(self, table):
        table = self.categorical_filter.filter(table)
        return table

    def _perform_time_filtering(self, table):
        if self.date_range is not None:
            table = self.date_range.filter(table)
        if self.relative_time_range is not None:
            for rtr in self.relative_time_range:
                table = rtr.filter(table)
        return table

    def _perform_date_selection(self, table):
        if self.return_date is None or self.return_date == "all":
            return table
        if self.return_date == "first":
            aggregator = First()
        elif self.return_date == "last":
            aggregator = Last()
        else:
            raise ValueError(f"Unknown return_date: {self.return_date}")
        return aggregator.aggregate(table)<|MERGE_RESOLUTION|>--- conflicted
+++ resolved
@@ -12,38 +12,6 @@
 import ibis
 
 
-<<<<<<< HEAD
-class CategoricalPhenotype(Phenotype):
-    """
-    CategoricalPhenotype calculates phenotype whose VALUE is discrete, such for sex, race, or ethnicity.
-
-    Parameters:
-        name: Name of the phenotype.
-        domain: Domain of the phenotype.
-        allowed_values: List of allowed values for the categorical variable. If not passed, all values are returned.
-        column_name: Name of the column containing the required categorical variable.
-    """
-
-    def __init__(
-        self,
-        domain: str = None,
-        allowed_values: List = None,
-        column_name: str = None,
-        **kwargs,
-    ):
-        super(CategoricalPhenotype, self).__init__(**kwargs)
-        self.categorical_filter = CategoricalFilter(
-            allowed_values=allowed_values, domain=domain, column_name=column_name
-        )
-
-    def _execute(self, tables: Dict[str, "PhenexTable"]) -> PhenotypeTable:
-        table = tables[self.categorical_filter.domain]
-        table = self.categorical_filter._filter(table)
-        table = table.mutate(
-            VALUE=table[self.categorical_filter.column_name], EVENT_DATE=ibis.null(date)
-        )
-        return self._perform_final_processing(table)
-=======
 def check_categorical_filters_share_same_domain(filter, domain):
     # if any leaf node of the tree has a different domain, return false
     if isinstance(filter, AndFilter) or isinstance(filter, OrFilter):
@@ -60,7 +28,6 @@
             if filter.domain != domain:
                 return False
     return True
->>>>>>> d9da1e89
 
 
 class CategoricalPhenotype(Phenotype):
