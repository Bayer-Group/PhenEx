from typing import Dict, Optional

import ibis
from ibis.expr.types.relations import Table

from phenex.phenotypes.phenotype import Phenotype
from phenex.filters.value import Value
from phenex.tables import PhenotypeTable, is_phenex_person_table
from phenex.filters.relative_time_range_filter import RelativeTimeRangeFilter
from phenex.util import create_logger

logger = create_logger(__name__)


class AgePhenotype(Phenotype):
    """
    AgePhenotype is a class that represents an age-based phenotype. It calculates the age of individuals
    based on their date of birth and an optional anchor phenotype. The age is computed in years and can
    be filtered within a specified range.

    Parameters:
        name: Name of the phenotype, default is 'age'.
        min_age: Minimum age for filtering, in years.
        max_age: Maximum age for filtering, in years.
        anchor_phenotype: An optional anchor phenotype to calculate relative age.
        domain: Domain of the phenotype, default is 'PERSON'.

    Attributes:
        table (PhenotypeTable): The resulting phenotype table after filtering (None until execute is called)

    Example: Age at First Atrial Fibrillation Diagnosis
        ```python
        from phenex.phenotypes import CodelistPhenotype
        from phenex.codelists import Codelist

        af_codelist = Codelist([313217])
        af_phenotype = CodelistPhenotype(
            name="af",
            domain='CONDITION_OCCURRENCE',
            codelist=af_codelist,
            return_date='first',
        )

        age_phenotype = AgePhenotype(
            min_age=Value('>=', 18),
            max_age=Value('<=', 65),
            anchor_phenotype=af_phenotype
        )

        result_table = age_phenotype.execute(tables)
        display(result_table)
        ```
    """

    # FIXME this will become a problem when modern medicine allows people to live more
    # than 365*4 years (so they accumulate enough leap days to get an extra year)
    DAYS_IN_YEAR = 365

    def __init__(
        self,
        name: str = "age",
        min_age: Optional[Value] = None,
        max_age: Optional[Value] = None,
        anchor_phenotype: Optional[Phenotype] = None,
        domain: str = "PERSON",
<<<<<<< HEAD
        description: str = None
=======
        **kwargs,
>>>>>>> 939ffe46
    ):
        self.name = name
        self.min_age = min_age
        self.max_age = max_age
        self.domain = domain
        self.anchor_phenotype = anchor_phenotype
        self.description = description
        if self.min_age is not None:
            min_days = Value(
                self.min_age.operator, self.min_age.value * self.DAYS_IN_YEAR
            )
        else:
            min_days = None
        if self.max_age is not None:
            max_days = Value(
                self.max_age.operator, self.max_age.value * self.DAYS_IN_YEAR
            )
        else:
            max_days = None

        self.time_range_filter = RelativeTimeRangeFilter(
            anchor_phenotype=anchor_phenotype
        )

        # Set children to the dependent PHENOTYPES
        if anchor_phenotype is not None:
            self.children = [anchor_phenotype]
        else:
            self.children = []

        super(AgePhenotype, self).__init__(**kwargs)

    def _execute(self, tables: Dict[str, Table]) -> PhenotypeTable:
        person_table = tables[self.domain]
        assert is_phenex_person_table(person_table)

        if "YEAR_OF_BIRTH" in person_table.columns:
            if "DATE_OF_BIRTH" in person_table.columns:
                logger.debug(
                    "Year of birth and date of birth is present, taking date of birth where possible otherwise setting date of birth to june 6th"
                )
                date_of_birth = ibis.coalesce(
                    ibis.date(person_table.DATE_OF_BIRTH),
                    ibis.date(person_table.YEAR_OF_BIRTH, 6, 1),
                )
            else:
                logger.debug(
                    "Only year of birth is present in person table, setting birth date to june 6th"
                )
                date_of_birth = ibis.date(person_table.YEAR_OF_BIRTH, 6, 1)
        else:
            logger.debug("Year of birth not present, taking date of birth")
            date_of_birth = ibis.date(person_table.DATE_OF_BIRTH)
        person_table = person_table.mutate(EVENT_DATE=date_of_birth)

        # Apply the time range filter
        table = person_table
        if self.anchor_phenotype is not None:
            if self.anchor_phenotype.table is None:
                raise ValueError(
                    f"Dependent Phenotype {self.anchor_phenotype.name} must be executed before this node can run!"
                )
            else:
                anchor_table = self.anchor_phenotype.table
                reference_column = anchor_table.EVENT_DATE
                # Note that joins can change column names if the tables have name collisions!
                table = table.join(anchor_table, "PERSON_ID")
        else:
            assert (
                "INDEX_DATE" in table.columns
            ), f"INDEX_DATE column not found in table {table}"
            reference_column = table.INDEX_DATE

        YEARS_FROM_ANCHOR = (
            reference_column.delta(table.EVENT_DATE, "day") / self.DAYS_IN_YEAR
        ).floor()
        table = table.mutate(YEARS_FROM_ANCHOR=YEARS_FROM_ANCHOR)

        conditions = []
        # Fix this, this logic needs to be abstracted to a ValueFilter
        if self.min_age is not None:
            if self.min_age.operator == ">":
                conditions.append(table.YEARS_FROM_ANCHOR > self.min_age.value)
            elif self.min_age.operator == ">=":
                conditions.append(table.YEARS_FROM_ANCHOR >= self.min_age.value)
            else:
                raise ValueError("Operator for min days be > or >=")
        if self.max_age is not None:
            if self.max_age.operator == "<":
                conditions.append(table.YEARS_FROM_ANCHOR < self.max_age.value)
            elif self.max_age.operator == "<=":
                conditions.append(table.YEARS_FROM_ANCHOR <= self.max_age.value)
            else:
                raise ValueError("Operator for max days be < or <=")
        if conditions:
            table = table.filter(conditions)
        person_table = table

        person_table = person_table.mutate(VALUE=person_table.YEARS_FROM_ANCHOR)

        return person_table<|MERGE_RESOLUTION|>--- conflicted
+++ resolved
@@ -63,18 +63,13 @@
         max_age: Optional[Value] = None,
         anchor_phenotype: Optional[Phenotype] = None,
         domain: str = "PERSON",
-<<<<<<< HEAD
-        description: str = None
-=======
         **kwargs,
->>>>>>> 939ffe46
     ):
         self.name = name
         self.min_age = min_age
         self.max_age = max_age
         self.domain = domain
         self.anchor_phenotype = anchor_phenotype
-        self.description = description
         if self.min_age is not None:
             min_days = Value(
                 self.min_age.operator, self.min_age.value * self.DAYS_IN_YEAR
