from typing import Dict, List, Optional, Union
import ibis
from ibis.expr.types.relations import Table
from phenex.phenotypes.phenotype import Phenotype
from phenex.filters.categorical_filter import CategoricalFilter
from phenex.tables import PhenotypeTable, is_phenex_person_table


class SexPhenotype(Phenotype):
    """
    SexPhenotype is a class that represents a sex-based phenotype. It is able to identify the sex of individuals and filter them based on identified sex.

    Attributes:
        name (str): Name of the phenotype, default is 'sex'.
        allowed_values (List[str]): List of allowed values for the sex column.
        domain (str): Domain of the phenotype, default is 'PERSON'.
        children (list): List of dependent phenotypes.

    Methods:
        _execute(tables: Dict[str, Table]) -> PhenotypeTable:
            Executes the phenotype calculation and returns a table with the filtered individuals.
    """

    def __init__(
        self,
        name: str = "sex",
<<<<<<< HEAD
        allowed_values: Optional[List[Union[str, int, float]]] = ["male", "female"],
=======
        allowed_values: Optional[List[str]] = None,
>>>>>>> 843be1a3
        domain: str = "PERSON",
    ):
        self.name = name
        self.allowed_values = allowed_values
        self.domain = domain
        self.children = []
        super(SexPhenotype, self).__init__()

    def _execute(self, tables: Dict[str, Table]) -> PhenotypeTable:
        person_table = tables[self.domain]
        assert is_phenex_person_table(person_table)

        if self.allowed_values is not None:
            sex_filter = CategoricalFilter(
                column_name="SEX", allowed_values=self.allowed_values
            )
            person_table = sex_filter._filter(person_table)

        return person_table.mutate(VALUE=person_table.SEX, EVENT_DATE=ibis.null())<|MERGE_RESOLUTION|>--- conflicted
+++ resolved
@@ -24,11 +24,7 @@
     def __init__(
         self,
         name: str = "sex",
-<<<<<<< HEAD
-        allowed_values: Optional[List[Union[str, int, float]]] = ["male", "female"],
-=======
-        allowed_values: Optional[List[str]] = None,
->>>>>>> 843be1a3
+        allowed_values: Optional[List[Union[str, int, float]]] = None,
         domain: str = "PERSON",
     ):
         self.name = name
