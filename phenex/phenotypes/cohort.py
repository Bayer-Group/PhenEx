from typing import List, Dict, Optional
from phenex.phenotypes.phenotype import Phenotype
from phenex.node import Node, NodeGroup
import ibis
from ibis.expr.types.relations import Table
from phenex.tables import PhenexTable
from phenex.phenotypes.functions import hstack
from phenex.reporting import Table1
from phenex.util.serialization.to_dict import to_dict
from phenex.util import create_logger

logger = create_logger(__name__)


class Cohort:
    """
    The Cohort computes a cohort of individuals based on specified entry criteria, inclusions, exclusions, and computes baseline characteristics and outcomes from the extracted index dates.

    Parameters:
        name: A descriptive name for the cohort.
        entry_criterion: The phenotype used to define index date for the cohort.
        inclusions: A list of phenotypes that must evaluate to True for patients to be included in the cohort.
        exclusions: A list of phenotypes that must evaluate to False for patients to be included in the cohort.
        characteristics: A list of phenotypes representing baseline characteristics of the cohort to be computed for all patients passing the inclusion and exclusion criteria.
        outcomes: A list of phenotypes representing outcomes of the cohort.
        description: A plain text description of the cohort.

    Attributes:
        table (PhenotypeTable): The resulting index table after filtering (None until execute is called)
        inclusions_table (Table): The patient-level result of all inclusion criteria calculations (None until execute is called)
        exclusions_table (Table): The patient-level result of all exclusion criteria calculations (None until execute is called)
        characteristics_table (Table): The patient-level result of all baseline characteristics caclulations. (None until execute is called)
        outcomes_table (Table): The patient-level result of all outcomes caclulations. (None until execute is called)
        subset_tables_entry (Dict[str, PhenexTable]): Tables that have been subset by those patients satisfying the entry criterion.
        subset_tables_index (Dict[str, PhenexTable]): Tables that have been subset by those patients satisfying the entry, inclusion and exclusion criteria.
    """

    def __init__(
        self,
        name: str,
        entry_criterion: Phenotype,
        inclusions: Optional[List[Phenotype]] = None,
        exclusions: Optional[List[Phenotype]] = None,
        characteristics: Optional[List[Phenotype]] = None,
        derived_tables: Optional[List["DerivedTable"]] = None,
        outcomes: Optional[List[Phenotype]] = None,
        description: Optional[str] = None,
    ):
        self.name = name
        self.description = description
<<<<<<< HEAD
        self.table = None  # Will be set to index table during execution
=======
        self.table = None  # Will be set during execution to index table
>>>>>>> b454fc1a
        self.subset_tables_entry = None  # Will be set during execution
        self.subset_tables_index = None  # Will be set during execution
        self.entry_criterion = entry_criterion
        self.inclusions = inclusions or []
        self.exclusions = exclusions or []
        self.characteristics = characteristics or []
        self.derived_tables = derived_tables or []
        self.outcomes = outcomes or []
<<<<<<< HEAD
=======

>>>>>>> b454fc1a
        self.phenotypes = (
            [self.entry_criterion]
            + self.inclusions
            + self.exclusions
            + self.characteristics
            + self.outcomes
        )
<<<<<<< HEAD
        self._validate_node_uniqueness()
=======
>>>>>>> b454fc1a

        # stages: set at execute() time
        self.derived_tables_stage = None
        self.entry_stage = None
        self.index_stage = None
        self.reporting_stage = None

        # special Nodes that Cohort builds (later, in build_stages())
        # need to be able to refer to later to get outputs
        self.inclusions_table_node = None
        self.exclusions_table_node = None
        self.characteristics_table_node = None
        self.outcomes_table_node = None
        self.index_table_node = None
        self.subset_tables_entry_nodes = None
        self.subset_tables_index_nodes = None
        self._table1 = None

        logger.info(
            f"Cohort '{self.name}' initialized with entry criterion '{self.entry_criterion.name}'"
        )
<<<<<<< HEAD

    def build_stages(self, tables: Dict[str, PhenexTable]):
        """
        Build the computational stages for cohort execution.

        This method constructs the directed acyclic graph (DAG) of computational stages required to execute the cohort. The stages are built in dependency order and include:

        1. **Derived Tables Stage** (optional): Executes any derived table computations
        2. **Entry Stage**: Computes entry phenotype and subsets tables filtered by the entry criterion phenotype
        3. **Index Stage**: Applies inclusion/exclusion criteria and creates the final index table
        4. **Reporting Stage** (optional): Computes characteristics and outcomes tables

        Parameters:
            tables: Dictionary mapping domain names to PhenexTable objects containing the source data tables required for phenotype computation.

        Raises:
            ValueError: If required domains are missing from the input tables.

        Side Effects:
            Sets the following instance attributes:
            - self.entry_stage: NodeGroup for entry criterion processing
            - self.derived_tables_stage: NodeGroup for derived tables (if any)
            - self.index_stage: NodeGroup for inclusion/exclusion processing
            - self.reporting_stage: NodeGroup for characteristics/outcomes (if any)
            - Various table nodes for accessing intermediate results

        Note:
            This method must be called before execute() to initialize the computation graph.
            Node uniqueness is validated across all stages to prevent naming conflicts.
        """
        # Check required domains are present to fail early (note this check is not perfect as _get_domains() doesn't catch everything, e.g., intermediate tables in autojoins, but this is better than nothing)
        domains = tables.keys()
        required_domains = self._get_domains()
        for d in required_domains:
            if d not in domains:
                raise ValueError(f"Required domain {d} not present in input tables!")
=======
        self.entry_stage = NodeGroup(
            name="entry_stage", nodes=self.subset_tables_entry_nodes
        )
>>>>>>> b454fc1a

        #
        # Derived tables stage: OPTIONAL
        #
        if self.derived_tables:
            self.derived_tables_stage = NodeGroup(
                name="derived_tables_stage", nodes=self.derived_tables
            )

        #
        # Entry stage: REQUIRED
        #
        self.subset_tables_entry_nodes = self._get_subset_tables_nodes(
            stage="subset_entry", domains=domains, index_phenotype=self.entry_criterion
        )
        self.entry_stage = NodeGroup(
            name="entry_stage", nodes=self.subset_tables_entry_nodes
        )

        #
        # Index stage: REQUIRED
        #
        index_nodes = []
        if self.inclusions:
            self.inclusions_table_node = InclusionsTableNode(
                name=f"{self.name}__inclusions".upper(),
                index_phenotype=self.entry_criterion,
                phenotypes=self.inclusions,
            )
            index_nodes.append(self.inclusions_table_node)
        if self.exclusions:
            self.exclusions_table_node = ExclusionsTableNode(
                name=f"{self.name}__exclusions".upper(),
                index_phenotype=self.entry_criterion,
                phenotypes=self.exclusions,
            )
            index_nodes.append(self.exclusions_table_node)

        self.index_table_node = IndexPhenotype(
            f"{self.name}__index".upper(),
            entry_phenotype=self.entry_criterion,
            inclusion_table_node=self.inclusions_table_node,
            exclusion_table_node=self.exclusions_table_node,
        )
        index_nodes.append(self.index_table_node)
        self.subset_tables_index_nodes = self._get_subset_tables_nodes(
            stage="subset_index", domains=domains, index_phenotype=self.index_table_node
        )
        self.index_stage = NodeGroup(
            name="index_stage",
            nodes=self.subset_tables_index_nodes + index_nodes,
        )

        #
        # Post-index / reporting stage: OPTIONAL
        #
        reporting_nodes = []
        if self.characteristics:
            self.characteristics_table_node = HStackNode(
                name=f"{self.name}__characteristics".upper(),
                phenotypes=self.characteristics,
            )
            reporting_nodes.append(self.characteristics_table_node)
        if self.outcomes:
            self.outcomes_table_node = HStackNode(
                name=f"{self.name}__outcomes".upper(), phenotypes=self.outcomes
            )
            reporting_nodes.append(self.outcomes_table_node)
        if reporting_nodes:
            self.reporting_stage = NodeGroup(
                name="reporting_stage", nodes=reporting_nodes
            )
<<<<<<< HEAD
=======

        self._table1 = None

        # Validate that all nodes are unique across all stages
        self._validate_node_uniqueness()

        logger.info(
            f"Cohort '{self.name}' initialized with entry criterion '{self.entry_criterion.name}'"
        )
>>>>>>> b454fc1a

    def _get_domains(self):
        """
        Get a list of all domains used by any phenotype in this cohort.
        """
        top_level_nodes = (
            [self.entry_criterion]
            + self.inclusions
            + self.exclusions
            + self.characteristics
            + self.outcomes
        )
        all_nodes = top_level_nodes + sum([t.dependencies for t in top_level_nodes], [])

        # FIXME Person domain should not be HARD CODED; however, it IS hardcoded in SCORE phenotype. Remove hardcoding!
        domains = ["PERSON"] + [
            getattr(pt, "domain", None)
            for pt in all_nodes
            if getattr(pt, "domain", None) is not None
        ]

        domains += [
            getattr(getattr(pt, "categorical_filter", None), "domain", None)
            for pt in all_nodes
            if getattr(getattr(pt, "categorical_filter", None), "domain", None)
            is not None
        ]
        domains = list(set(domains))
        return domains

    def _get_subset_tables_nodes(
        self, stage: str, domains: List[str], index_phenotype: Phenotype
    ):
        """
        Get the nodes for subsetting tables for all domains in this cohort subsetting by the given index_phenotype.

        stage: A string for naming the nodes.
        domains: List of domains to subset.
        index_phenotype: The phenotype to use for subsetting patients.
        """
        return [
            SubsetTable(
                name=f"{self.name}__{stage}_{domain}".upper(),
                domain=domain,
                index_phenotype=index_phenotype,
            )
            for domain in domains
        ]

    @property
    def inclusions_table(self):
        if self.inclusions_table_node:
            return self.inclusions_table_node.table

    @property
    def exclusions_table(self):
        if self.exclusions_table_node:
            return self.exclusions_table_node.table

    @property
    def index_table(self):
        return self.index_table_node.table

    @property
    def characteristics_table(self):
        if self.characteristics_table_node:
            return self.characteristics_table_node.table

    @property
    def outcomes_table(self):
        if self.outcomes_table_node:
            return self.outcomes_table_node.table

    def get_subset_tables_entry(self, tables):
        """
        Get the PhenexTable from the ibis Table for subsetting tables for all domains in this cohort subsetting by the given entry_phenotype.
        """
        subset_tables_entry = {}
        for node in self.subset_tables_entry_nodes:
            subset_tables_entry[node.domain] = type(tables[node.domain])(node.table)
        return subset_tables_entry

    def get_subset_tables_index(self, tables):
        """
        Get the PhenexTable from the ibis Table for subsetting tables for all domains in this cohort subsetting by the given index_phenotype.
        """
        subset_tables_index = {}
        for node in self.subset_tables_index_nodes:
            subset_tables_index[node.domain] = type(tables[node.domain])(node.table)
        return subset_tables_index

    def execute(
        self,
        tables: Dict[str, PhenexTable],
        con: Optional["SnowflakeConnector"] = None,
        overwrite: Optional[bool] = False,
        n_threads: Optional[int] = 1,
        lazy_execution: Optional[bool] = False,
    ):
        """
        The execute method executes the full cohort in order of computation. The order is entry criterion -> inclusion -> exclusion -> baseline characteristics. Tables are subset at two points, after entry criterion and after full inclusion/exclusion calculation to result in subset_entry data (contains all source data for patients that fulfill the entry criterion, with a possible index date) and subset_index data (contains all source data for patients that fulfill all in/ex criteria, with a set index date). Additionally, default reporters are executed such as table 1 for baseline characteristics.

        Parameters:
            tables: A dictionary mapping domains to Table objects
            con: Database connector for materializing outputs
            overwrite: Whether to overwrite existing tables
            lazy_execution: Whether to use lazy execution with change detection
            n_threads: Max number of jobs to run simultaneously.

        Returns:
            PhenotypeTable: The index table corresponding the cohort.
        """
        self.build_stages(tables)

        if self.derived_tables_stage:
            logger.info(f"Cohort '{self.name}': executing derived tables stage ...")
            self.derived_tables_stage.execute(
                tables=tables,
                con=con,
                overwrite=overwrite,
                n_threads=n_threads,
                lazy_execution=lazy_execution,
            )
            logger.info(f"Cohort '{self.name}': completed derived tables stage.")
            for node in self.derived_tables:
                tables[node.name] = PhenexTable(node.table)

        logger.info(f"Cohort '{self.name}': executing entry stage ...")

        self.entry_stage.execute(
            tables=tables,
            con=con,
            overwrite=overwrite,
            n_threads=n_threads,
            lazy_execution=lazy_execution,
        )
<<<<<<< HEAD
        self.subset_tables_entry = tables = self.get_subset_tables_entry(tables)
=======
        self.subset_tables_entry = self.get_subset_tables_entry(tables)
>>>>>>> b454fc1a

        logger.info(f"Cohort '{self.name}': completed entry stage.")
        logger.info(f"Cohort '{self.name}': executing index stage ...")

        self.index_stage.execute(
            tables=self.subset_tables_entry,
            con=con,
            overwrite=overwrite,
            n_threads=n_threads,
            lazy_execution=lazy_execution,
        )
        self.table = self.index_table_node.table

        logger.info(f"Cohort '{self.name}': completed index stage.")
        logger.info(f"Cohort '{self.name}': executing reporting stage ...")

        self.subset_tables_index = self.get_subset_tables_index(tables)
        if self.reporting_stage:
            self.reporting_stage.execute(
                tables=self.subset_tables_index,
                con=con,
                overwrite=overwrite,
                n_threads=n_threads,
                lazy_execution=lazy_execution,
            )

        return self.index_table

    # FIXME this should be implmemented as a ComputeNode and added to the graph
    @property
    def table1(self):
        if self._table1 is None:
            logger.debug("Generating Table1 report ...")
            reporter = Table1()
            self._table1 = reporter.execute(self)
            logger.debug("Table1 report generated.")
        return self._table1

    def to_dict(self):
        """
        Return a dictionary representation of the Node. The dictionary must contain all dependencies of the Node such that if anything in self.to_dict() changes, the Node must be recomputed.
        """
        return to_dict(self)

    def _validate_node_uniqueness(self):
<<<<<<< HEAD
        # This call below is just to check uniqueness of phenotypes, a safeguard until we agree on conventions for name-spacing
=======
        # Use Node's capability to check for node uniqueness rather than reimplementing it here
>>>>>>> b454fc1a
        Node().add_children(self.phenotypes)


class Subcohort(Cohort):
    """
    A Subcohort derives from a parent cohort and applies additional inclusion /exclusion criteria. The subcohort inherits the entry criterion, inclusion and exclusion criteria from the parent cohort but can add additional filtering criteria.

    Parameters:
        name: A descriptive name for the subcohort.
        cohort: The parent cohort from which this subcohort derives.
        inclusions: Additional phenotypes that must evaluate to True for patients to be included in the subcohort.
        exclusions: Additional phenotypes that must evaluate to False for patients to be included in the subcohort.
    """

    def __init__(
        self,
        name: str,
        cohort: "Cohort",
        inclusions: Optional[List[Phenotype]] = None,
        exclusions: Optional[List[Phenotype]] = None,
    ):
        # Initialize as a regular Cohort with Cohort index table as entry criterion
        additional_inclusions = inclusions or []
        additional_exclusions = exclusions or []
        super(Subcohort, self).__init__(
            name=name,
            entry_criterion=cohort.entry_criterion,
            inclusions=cohort.inclusions + additional_inclusions,
            exclusions=cohort.exclusions + additional_exclusions,
        )
        self.cohort = cohort


#
# Helper Nodes -- FIXME move to separate file / namespace
#
class HStackNode(Node):
    """
    A compute node that horizontally stacks (joins) multiple phenotypes into a single table. Used for computing characteristics and outcomes tables in cohorts.
    """

    def __init__(
        self, name: str, phenotypes: List[Phenotype], join_table: Optional[Table] = None
    ):
        super(HStackNode, self).__init__(name=name)
        self.add_children(phenotypes)
        self.phenotypes = phenotypes
        self.join_table = join_table

    def _execute(self, tables: Dict[str, Table]) -> Table:
        """
        Execute all phenotypes and horizontally stack their results.

        Args:
            tables: Dictionary of table names to Table objects

        Returns:
            Table: Horizontally stacked table with all phenotype results
        """
        # Stack the phenotype tables horizontally
        return hstack(self.phenotypes, join_table=self.join_table)


class SubsetTable(Node):
    """
    A compute node that creates a subset of a domain table by joining it with an index phenotype.

    This node takes a table from a specific domain and filters it to include only records for patients who have entries in the index phenotype table. The resulting table contains all original columns from the domain table plus an INDEX_DATE column from the index phenotype.

    Parameters:
        name: Name identifier for this subset table node.
        domain: The domain name (e.g., 'PERSON', 'CONDITION_OCCURRENCE') of the table to subset.
        index_phenotype: The phenotype used to filter the domain table. Only patients present in this phenotype's table will be included in the subset.

    Attributes:
        index_phenotype: The phenotype used for subsetting.
        domain: The domain of the table being subset.

    Example:
        ```python
        # Create a subset of the CONDITION_OCCURRENCE table based on diabetes patients
        diabetes_subset = SubsetTable(
            name="DIABETES_CONDITIONS",
            domain="CONDITION_OCCURRENCE",
            index_phenotype=diabetes_phenotype
        )
        ```
    """

    def __init__(self, name: str, domain: str, index_phenotype: Phenotype):
        super(SubsetTable, self).__init__(name=name)
        self.add_children(index_phenotype)
        self.index_phenotype = index_phenotype
        self.domain = domain

    def _execute(self, tables: Dict[str, Table]):
        table = tables[self.domain]
        index_table = self.index_phenotype.table

        # Check if EVENT_DATE exists in the index table
        if "EVENT_DATE" in index_table.columns:
            index_table = index_table.rename({"INDEX_DATE": "EVENT_DATE"})
            columns = list(set(["INDEX_DATE"] + table.columns))
        else:
            logger.warning(
                f"EVENT_DATE column not found in index_phenotype table for SubsetTable '{self.name}'. INDEX_DATE will not be set."
            )
            columns = table.columns

        subset_table = table.inner_join(index_table, "PERSON_ID")
        subset_table = subset_table.select(columns)
        return subset_table


class InclusionsTableNode(Node):
    """
    Compute the inclusions / exclusions table from the individual inclusions / exclusions phenotypes.
    """

    def __init__(
        self, name: str, index_phenotype: Phenotype, phenotypes: List[Phenotype]
    ):
        super(InclusionsTableNode, self).__init__(name=name)
        self.add_children(phenotypes)
        self.add_children(index_phenotype)
        self.phenotypes = phenotypes
        self.index_phenotype = index_phenotype

    def _execute(self, tables: Dict[str, Table]):
        inclusions_table = self.index_phenotype.table.select(["PERSON_ID"])

        for pt in self.phenotypes:
            pt_table = pt.table.select(["PERSON_ID", "BOOLEAN"]).rename(
                **{
                    f"{pt.name}_BOOLEAN": "BOOLEAN",
                }
            )
            inclusions_table = inclusions_table.left_join(pt_table, ["PERSON_ID"])
            columns = inclusions_table.columns
            columns.remove("PERSON_ID_right")
            inclusions_table = inclusions_table.select(columns)

        # fill all nones with False
        boolean_columns = [col for col in inclusions_table.columns if "BOOLEAN" in col]
        for col in boolean_columns:
            inclusions_table = inclusions_table.mutate(
                {col: inclusions_table[col].fill_null(False)}
            )

        inclusions_table = inclusions_table.mutate(
            BOOLEAN=ibis.least(
                *[inclusions_table[f"{x.name}_BOOLEAN"] for x in self.phenotypes]
            )
        )

        return inclusions_table


class ExclusionsTableNode(Node):
    """
    Compute the inclusions / exclusions table from the individual inclusions / exclusions phenotypes.
    """

    def __init__(
        self, name: str, index_phenotype: Phenotype, phenotypes: List[Phenotype]
    ):
        super(ExclusionsTableNode, self).__init__(name=name)
        self.add_children(phenotypes)
        self.add_children(index_phenotype)
        self.phenotypes = phenotypes
        self.index_phenotype = index_phenotype

    def _execute(self, tables: Dict[str, Table]):
        exclusions_table = self.index_phenotype.table.select(["PERSON_ID"])

        for pt in self.phenotypes:
            pt_table = pt.table.select(["PERSON_ID", "BOOLEAN"]).rename(
                **{
                    f"{pt.name}_BOOLEAN": "BOOLEAN",
                }
            )
            exclusions_table = exclusions_table.left_join(pt_table, ["PERSON_ID"])
            columns = exclusions_table.columns
            columns.remove("PERSON_ID_right")
            exclusions_table = exclusions_table.select(columns)

        # fill all nones with False
        boolean_columns = [col for col in exclusions_table.columns if "BOOLEAN" in col]
        for col in boolean_columns:
            exclusions_table = exclusions_table.mutate(
                {col: exclusions_table[col].fill_null(False)}
            )

        # create the boolean inclusions column
        # this is true only if all inclusions criteria are true
        exclusions_table = exclusions_table.mutate(
            BOOLEAN=ibis.greatest(
                *[exclusions_table[f"{x.name}_BOOLEAN"] for x in self.phenotypes]
            )
        )

        return exclusions_table


class IndexPhenotype(Phenotype):
    """
    Compute the index table form the individual inclusions / exclusions phenotypes.
    """

    def __init__(
        self,
        name: str,
        entry_phenotype: Phenotype,
        inclusion_table_node: Node,
        exclusion_table_node: Node,
    ):
        super(IndexPhenotype, self).__init__(name=name)
        self.add_children(entry_phenotype)
        if inclusion_table_node:
            self.add_children(inclusion_table_node)
        if exclusion_table_node:
            self.add_children(exclusion_table_node)

        self.entry_phenotype = entry_phenotype
        self.inclusion_table_node = inclusion_table_node
        self.exclusion_table_node = exclusion_table_node

    def _execute(self, tables: Dict[str, Table]):
        index_table = self.entry_phenotype.table.mutate(INDEX_DATE="EVENT_DATE")

        if self.inclusion_table_node:
            include = self.inclusion_table_node.table.filter(
                self.inclusion_table_node.table["BOOLEAN"] == True
            ).select(["PERSON_ID"])
            index_table = index_table.inner_join(include, ["PERSON_ID"])

        if self.exclusion_table_node:
            exclude = self.exclusion_table_node.table.filter(
                self.exclusion_table_node.table["BOOLEAN"] == False
            ).select(["PERSON_ID"])
            index_table = index_table.inner_join(exclude, ["PERSON_ID"])

        return index_table<|MERGE_RESOLUTION|>--- conflicted
+++ resolved
@@ -48,11 +48,7 @@
     ):
         self.name = name
         self.description = description
-<<<<<<< HEAD
-        self.table = None  # Will be set to index table during execution
-=======
         self.table = None  # Will be set during execution to index table
->>>>>>> b454fc1a
         self.subset_tables_entry = None  # Will be set during execution
         self.subset_tables_index = None  # Will be set during execution
         self.entry_criterion = entry_criterion
@@ -61,10 +57,7 @@
         self.characteristics = characteristics or []
         self.derived_tables = derived_tables or []
         self.outcomes = outcomes or []
-<<<<<<< HEAD
-=======
-
->>>>>>> b454fc1a
+
         self.phenotypes = (
             [self.entry_criterion]
             + self.inclusions
@@ -72,10 +65,7 @@
             + self.characteristics
             + self.outcomes
         )
-<<<<<<< HEAD
         self._validate_node_uniqueness()
-=======
->>>>>>> b454fc1a
 
         # stages: set at execute() time
         self.derived_tables_stage = None
@@ -97,7 +87,6 @@
         logger.info(
             f"Cohort '{self.name}' initialized with entry criterion '{self.entry_criterion.name}'"
         )
-<<<<<<< HEAD
 
     def build_stages(self, tables: Dict[str, PhenexTable]):
         """
@@ -134,11 +123,6 @@
         for d in required_domains:
             if d not in domains:
                 raise ValueError(f"Required domain {d} not present in input tables!")
-=======
-        self.entry_stage = NodeGroup(
-            name="entry_stage", nodes=self.subset_tables_entry_nodes
-        )
->>>>>>> b454fc1a
 
         #
         # Derived tables stage: OPTIONAL
@@ -211,18 +195,8 @@
             self.reporting_stage = NodeGroup(
                 name="reporting_stage", nodes=reporting_nodes
             )
-<<<<<<< HEAD
-=======
 
         self._table1 = None
-
-        # Validate that all nodes are unique across all stages
-        self._validate_node_uniqueness()
-
-        logger.info(
-            f"Cohort '{self.name}' initialized with entry criterion '{self.entry_criterion.name}'"
-        )
->>>>>>> b454fc1a
 
     def _get_domains(self):
         """
@@ -359,11 +333,7 @@
             n_threads=n_threads,
             lazy_execution=lazy_execution,
         )
-<<<<<<< HEAD
         self.subset_tables_entry = tables = self.get_subset_tables_entry(tables)
-=======
-        self.subset_tables_entry = self.get_subset_tables_entry(tables)
->>>>>>> b454fc1a
 
         logger.info(f"Cohort '{self.name}': completed entry stage.")
         logger.info(f"Cohort '{self.name}': executing index stage ...")
@@ -409,11 +379,7 @@
         return to_dict(self)
 
     def _validate_node_uniqueness(self):
-<<<<<<< HEAD
-        # This call below is just to check uniqueness of phenotypes, a safeguard until we agree on conventions for name-spacing
-=======
         # Use Node's capability to check for node uniqueness rather than reimplementing it here
->>>>>>> b454fc1a
         Node().add_children(self.phenotypes)
 
 
