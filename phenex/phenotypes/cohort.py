--- conflicted
+++ resolved
@@ -12,192 +12,6 @@
 logger = create_logger(__name__)
 
 
-<<<<<<< HEAD
-class HStackNode(Node):
-    """
-    A compute node that horizontally stacks (joins) multiple phenotypes into a single table. Used for computing characteristics and outcomes tables in cohorts.
-    """
-
-    def __init__(
-        self, name: str, phenotypes: List[Phenotype], join_table: Optional[Table] = None
-    ):
-        super(HStackNode, self).__init__(name=name)
-        self.add_children(phenotypes)
-        self.phenotypes = phenotypes
-        self.join_table = join_table
-
-    def _execute(self, tables: Dict[str, Table]) -> Table:
-        """
-        Execute all phenotypes and horizontally stack their results.
-
-        Args:
-            tables: Dictionary of table names to Table objects
-
-        Returns:
-            Table: Horizontally stacked table with all phenotype results
-        """
-        # Stack the phenotype tables horizontally
-        return hstack(self.phenotypes, join_table=self.join_table)
-
-
-class SubsetTable(Node):
-    def __init__(self, name: str, domain: str, index_phenotype: Phenotype):
-        super(SubsetTable, self).__init__(name=name)
-        self.add_children(index_phenotype)
-        self.index_phenotype = index_phenotype
-        self.domain = domain
-
-    def _execute(self, tables: Dict[str, Table]):
-        table = tables[self.domain]
-        index_table = self.index_phenotype.table.rename({"INDEX_DATE": "EVENT_DATE"})
-        columns = list(set(["INDEX_DATE"] + table.columns))
-        subset_table = table.inner_join(index_table, "PERSON_ID")
-        subset_table = subset_table.select(columns)
-        return subset_table
-
-
-class InclusionsTableNode(Node):
-    """
-    Compute the inclusions / exclusions table from the individual inclusions / exclusions phenotypes.
-    """
-
-    def __init__(
-        self, name: str, index_phenotype: Phenotype, phenotypes: List[Phenotype]
-    ):
-        super(InclusionsTableNode, self).__init__(name=name)
-        logger.info(phenotypes)
-        logger.info(index_phenotype)
-        logger.info(self.dependencies)
-        self.add_children(phenotypes)
-        logger.info(self.dependencies)
-        self.add_children(index_phenotype)
-        logger.info(self.dependencies)
-        self.phenotypes = phenotypes
-        self.index_phenotype = index_phenotype
-
-    def _execute(self, tables: Dict[str, Table]):
-
-        inclusions_table = self.index_phenotype.table.select(["PERSON_ID"])
-
-        for pt in self.phenotypes:
-            pt_table = pt.table.select(["PERSON_ID", "BOOLEAN"]).rename(
-                **{
-                    f"{pt.name}_BOOLEAN": "BOOLEAN",
-                }
-            )
-            inclusions_table = inclusions_table.left_join(pt_table, ["PERSON_ID"])
-            columns = inclusions_table.columns
-            columns.remove("PERSON_ID_right")
-            inclusions_table = inclusions_table.select(columns)
-
-        # fill all nones with False
-        boolean_columns = [col for col in inclusions_table.columns if "BOOLEAN" in col]
-        for col in boolean_columns:
-            inclusions_table = inclusions_table.mutate(
-                {col: inclusions_table[col].fill_null(False)}
-            )
-
-        inclusions_table = inclusions_table.mutate(
-            BOOLEAN=ibis.least(
-                *[inclusions_table[f"{x.name}_BOOLEAN"] for x in self.phenotypes]
-            )
-        )
-
-        return inclusions_table
-
-
-class ExclusionsTableNode(Node):
-    """
-    Compute the inclusions / exclusions table from the individual inclusions / exclusions phenotypes.
-    """
-
-    def __init__(
-        self, name: str, index_phenotype: Phenotype, phenotypes: List[Phenotype]
-    ):
-        super(ExclusionsTableNode, self).__init__(name=name)
-        self.add_children(phenotypes)
-        self.add_children(index_phenotype)
-        self.phenotypes = phenotypes
-        self.index_phenotype = index_phenotype
-
-    def _execute(self, tables: Dict[str, Table]):
-
-        exclusions_table = self.index_phenotype.table.select(["PERSON_ID"])
-
-        for pt in self.phenotypes:
-            pt_table = pt.table.select(["PERSON_ID", "BOOLEAN"]).rename(
-                **{
-                    f"{pt.name}_BOOLEAN": "BOOLEAN",
-                }
-            )
-            exclusions_table = exclusions_table.left_join(pt_table, ["PERSON_ID"])
-            columns = exclusions_table.columns
-            columns.remove("PERSON_ID_right")
-            exclusions_table = exclusions_table.select(columns)
-
-        # fill all nones with False
-        boolean_columns = [col for col in exclusions_table.columns if "BOOLEAN" in col]
-        for col in boolean_columns:
-            exclusions_table = exclusions_table.mutate(
-                {col: exclusions_table[col].fill_null(False)}
-            )
-
-        # create the boolean inclusions column
-        # this is true only if all inclusions criteria are true
-        exclusions_table = exclusions_table.mutate(
-            BOOLEAN=ibis.greatest(
-                *[exclusions_table[f"{x.name}_BOOLEAN"] for x in self.phenotypes]
-            )
-        )
-
-        return exclusions_table
-
-
-class IndexPhenotype(Phenotype):
-    """
-    Compute the index table form the individual inclusions / exclusions phenotypes.
-    """
-
-    def __init__(
-        self,
-        name: str,
-        entry_phenotype: Phenotype,
-        inclusion_table_node: Node,
-        exclusion_table_node: Node,
-    ):
-        super(IndexPhenotype, self).__init__(name=name)
-        self.add_children(entry_phenotype)
-        if inclusion_table_node:
-            self.add_children(inclusion_table_node)
-        if exclusion_table_node:
-            self.add_children(exclusion_table_node)
-
-        self.entry_phenotype = entry_phenotype
-        self.inclusion_table_node = inclusion_table_node
-        self.exclusion_table_node = exclusion_table_node
-
-    def _execute(self, tables: Dict[str, Table]):
-
-        # index_table = self.entry_phenotype.table
-        index_table = self.entry_phenotype.table.mutate(INDEX_DATE="EVENT_DATE")
-
-        if self.inclusion_table_node:
-            include = self.inclusion_table_node.table.filter(
-                self.inclusion_table_node.table["BOOLEAN"] == True
-            ).select(["PERSON_ID"])
-            index_table = index_table.inner_join(include, ["PERSON_ID"])
-
-        if self.exclusion_table_node:
-            exclude = self.exclusion_table_node.table.filter(
-                self.exclusion_table_node.table["BOOLEAN"] == False
-            ).select(["PERSON_ID"])
-            index_table = index_table.inner_join(exclude, ["PERSON_ID"])
-
-        return index_table
-
-
-=======
->>>>>>> 523c935a
 class Cohort:
     """
     The Cohort computes a cohort of individuals based on specified entry criteria, inclusions, exclusions, and computes baseline characteristics and outcomes from the extracted index dates.
@@ -278,7 +92,7 @@
             )
             index_nodes.append(self.exclusions_table_node)
 
-        self.index_table_node = IndexPhenotype(
+        self.index_table_node = IndexTableNode(
             f"{self.name}__index".upper(),
             entry_phenotype=self.entry_criterion,
             inclusion_table_node=self.inclusions_table_node,
@@ -296,14 +110,9 @@
         #
         # Post-index / reporting stage
         #
-<<<<<<< HEAD
-        self.characteristics_node = None
-        self.outcomes_node = None
-=======
         # Create HStackNodes for characteristics and outcomes
         self.characteristics_table_node = None
         self.outcomes_table_node = None
->>>>>>> 523c935a
         reporting_nodes = []
         if self.characteristics:
             self.characteristics_table_node = HStackNode(
@@ -477,7 +286,6 @@
             n_threads=n_threads,
             lazy_execution=lazy_execution,
         )
-        logger.info(f"Cohort '{self.name}': completed reporting stage.")
 
         return self.index_table
 
@@ -497,18 +305,6 @@
         """
         return to_dict(self)
 
-<<<<<<< HEAD
-
-class Subcohort(Cohort):
-    """
-    A Subcohort derives from a parent cohort and applies additional inclusion /exclusion criteria. The subcohort inherits the entry criterion, inclusion and exclusion criteria from the parent cohort but can add additional filtering criteria.
-
-    Parameters:
-        name: A descriptive name for the subcohort.
-        cohort: The parent cohort from which this subcohort derives.
-        inclusions: Additional phenotypes that must evaluate to True for patients to be included in the subcohort.
-        exclusions: Additional phenotypes that must evaluate to False for patients to be included in the subcohort.
-=======
     def _validate_node_uniqueness(self):
         """
         Validate that all nodes and dependencies are unique according to the rule:
@@ -554,156 +350,20 @@
                 name_to_hash[node_name] = node_hash
 
 
-#
-# Helper Nodes -- FIXME move to separate file / namespace
-#
-
-
-class HStackNode(Node):
-    """
-    A compute node that horizontally stacks (joins) multiple phenotypes into a single table. Used for computing characteristics and outcomes tables in cohorts.
-    """
-
-    def __init__(
-        self, name: str, phenotypes: List[Phenotype], join_table: Optional[Table] = None
-    ):
-        super(HStackNode, self).__init__(name=name)
-        self.add_children(phenotypes)
-        self.phenotypes = phenotypes
-        self.join_table = join_table
-
-    def _execute(self, tables: Dict[str, Table]) -> Table:
-        """
-        Execute all phenotypes and horizontally stack their results.
-
-        Args:
-            tables: Dictionary of table names to Table objects
-
-        Returns:
-            Table: Horizontally stacked table with all phenotype results
-        """
-        # Stack the phenotype tables horizontally
-        return hstack(self.phenotypes, join_table=self.join_table)
-
-
-class SubsetTable(Node):
-    def __init__(self, name: str, domain: str, index_phenotype: Phenotype):
-        super(SubsetTable, self).__init__(name=name)
-        self.add_children(index_phenotype)
-        self.index_phenotype = index_phenotype
-        self.domain = domain
-
-    def _execute(self, tables: Dict[str, Table]):
-        table = tables[self.domain]
-        index_table = self.index_phenotype.table.rename({"INDEX_DATE": "EVENT_DATE"})
-        columns = list(set(["INDEX_DATE"] + table.columns))
-        subset_table = table.inner_join(index_table, "PERSON_ID")
-        subset_table = subset_table.select(columns)
-        return subset_table
-
-
-class InclusionsTableNode(Node):
-    """
-    Compute the inclusions / exclusions table from the individual inclusions / exclusions phenotypes.
-    """
-
-    def __init__(
-        self, name: str, index_phenotype: Phenotype, phenotypes: List[Phenotype]
-    ):
-        super(InclusionsTableNode, self).__init__(name=name)
-        self.add_children(phenotypes)
-        self.add_children(index_phenotype)
-        self.phenotypes = phenotypes
-        self.index_phenotype = index_phenotype
-
-    def _execute(self, tables: Dict[str, Table]):
-
-        inclusions_table = self.index_phenotype.table.select(["PERSON_ID"])
-
-        for pt in self.phenotypes:
-            pt_table = pt.table.select(["PERSON_ID", "BOOLEAN"]).rename(
-                **{
-                    f"{pt.name}_BOOLEAN": "BOOLEAN",
-                }
-            )
-            inclusions_table = inclusions_table.left_join(pt_table, ["PERSON_ID"])
-            columns = inclusions_table.columns
-            columns.remove("PERSON_ID_right")
-            inclusions_table = inclusions_table.select(columns)
-
-        # fill all nones with False
-        boolean_columns = [col for col in inclusions_table.columns if "BOOLEAN" in col]
-        for col in boolean_columns:
-            inclusions_table = inclusions_table.mutate(
-                {col: inclusions_table[col].fill_null(False)}
-            )
-
-        inclusions_table = inclusions_table.mutate(
-            BOOLEAN=ibis.least(
-                *[inclusions_table[f"{x.name}_BOOLEAN"] for x in self.phenotypes]
-            )
-        )
-
-        return inclusions_table
-
-
-class ExclusionsTableNode(Node):
-    """
-    Compute the inclusions / exclusions table from the individual inclusions / exclusions phenotypes.
-    """
-
-    def __init__(
-        self, name: str, index_phenotype: Phenotype, phenotypes: List[Phenotype]
-    ):
-        super(ExclusionsTableNode, self).__init__(name=name)
-        self.add_children(phenotypes)
-        self.add_children(index_phenotype)
-        self.phenotypes = phenotypes
-        self.index_phenotype = index_phenotype
-
-    def _execute(self, tables: Dict[str, Table]):
-
-        exclusions_table = self.index_phenotype.table.select(["PERSON_ID"])
-
-        for pt in self.phenotypes:
-            pt_table = pt.table.select(["PERSON_ID", "BOOLEAN"]).rename(
-                **{
-                    f"{pt.name}_BOOLEAN": "BOOLEAN",
-                }
-            )
-            exclusions_table = exclusions_table.left_join(pt_table, ["PERSON_ID"])
-            columns = exclusions_table.columns
-            columns.remove("PERSON_ID_right")
-            exclusions_table = exclusions_table.select(columns)
-
-        # fill all nones with False
-        boolean_columns = [col for col in exclusions_table.columns if "BOOLEAN" in col]
-        for col in boolean_columns:
-            exclusions_table = exclusions_table.mutate(
-                {col: exclusions_table[col].fill_null(False)}
-            )
-
-        # create the boolean inclusions column
-        # this is true only if all inclusions criteria are true
-        exclusions_table = exclusions_table.mutate(
-            BOOLEAN=ibis.greatest(
-                *[exclusions_table[f"{x.name}_BOOLEAN"] for x in self.phenotypes]
-            )
-        )
-
-        return exclusions_table
-
-
-class IndexTableNode(Node):
-    """
-    Compute the index table form the individual inclusions / exclusions phenotypes.
->>>>>>> 523c935a
+class Subcohort(Cohort):
+    """
+    A Subcohort derives from a parent cohort and applies additional inclusion /exclusion criteria. The subcohort inherits the entry criterion, inclusion and exclusion criteria from the parent cohort but can add additional filtering criteria.
+
+    Parameters:
+        name: A descriptive name for the subcohort.
+        cohort: The parent cohort from which this subcohort derives.
+        inclusions: Additional phenotypes that must evaluate to True for patients to be included in the subcohort.
+        exclusions: Additional phenotypes that must evaluate to False for patients to be included in the subcohort.
     """
 
     def __init__(
         self,
         name: str,
-<<<<<<< HEAD
         cohort: "Cohort",
         inclusions: Optional[List[Phenotype]] = None,
         exclusions: Optional[List[Phenotype]] = None,
@@ -717,13 +377,160 @@
             inclusions=cohort.inclusions + additional_inclusions,
             exclusions=cohort.exclusions + additional_exclusions,
         )
-        self.cohort = cohort
-=======
+        self.cohort = cohort                
+
+
+#
+# Helper Nodes -- FIXME move to separate file / namespace
+#
+class HStackNode(Node):
+    """
+    A compute node that horizontally stacks (joins) multiple phenotypes into a single table. Used for computing characteristics and outcomes tables in cohorts.
+    """
+
+    def __init__(
+        self, name: str, phenotypes: List[Phenotype], join_table: Optional[Table] = None
+    ):
+        super(HStackNode, self).__init__(name=name)
+        self.add_children(phenotypes)
+        self.phenotypes = phenotypes
+        self.join_table = join_table
+
+    def _execute(self, tables: Dict[str, Table]) -> Table:
+        """
+        Execute all phenotypes and horizontally stack their results.
+
+        Args:
+            tables: Dictionary of table names to Table objects
+
+        Returns:
+            Table: Horizontally stacked table with all phenotype results
+        """
+        # Stack the phenotype tables horizontally
+        return hstack(self.phenotypes, join_table=self.join_table)
+
+
+class SubsetTable(Node):
+    def __init__(self, name: str, domain: str, index_phenotype: Phenotype):
+        super(SubsetTable, self).__init__(name=name)
+        self.add_children(index_phenotype)
+        self.index_phenotype = index_phenotype
+        self.domain = domain
+
+    def _execute(self, tables: Dict[str, Table]):
+        table = tables[self.domain]
+        index_table = self.index_phenotype.table.rename({"INDEX_DATE": "EVENT_DATE"})
+        columns = list(set(["INDEX_DATE"] + table.columns))
+        subset_table = table.inner_join(index_table, "PERSON_ID")
+        subset_table = subset_table.select(columns)
+        return subset_table
+
+
+class InclusionsTableNode(Node):
+    """
+    Compute the inclusions / exclusions table from the individual inclusions / exclusions phenotypes.
+    """
+
+    def __init__(
+        self, name: str, index_phenotype: Phenotype, phenotypes: List[Phenotype]
+    ):
+        super(InclusionsTableNode, self).__init__(name=name)
+        self.add_children(phenotypes)
+        self.add_children(index_phenotype)
+        self.phenotypes = phenotypes
+        self.index_phenotype = index_phenotype
+
+    def _execute(self, tables: Dict[str, Table]):
+
+        inclusions_table = self.index_phenotype.table.select(["PERSON_ID"])
+
+        for pt in self.phenotypes:
+            pt_table = pt.table.select(["PERSON_ID", "BOOLEAN"]).rename(
+                **{
+                    f"{pt.name}_BOOLEAN": "BOOLEAN",
+                }
+            )
+            inclusions_table = inclusions_table.left_join(pt_table, ["PERSON_ID"])
+            columns = inclusions_table.columns
+            columns.remove("PERSON_ID_right")
+            inclusions_table = inclusions_table.select(columns)
+
+        # fill all nones with False
+        boolean_columns = [col for col in inclusions_table.columns if "BOOLEAN" in col]
+        for col in boolean_columns:
+            inclusions_table = inclusions_table.mutate(
+                {col: inclusions_table[col].fill_null(False)}
+            )
+
+        inclusions_table = inclusions_table.mutate(
+            BOOLEAN=ibis.least(
+                *[inclusions_table[f"{x.name}_BOOLEAN"] for x in self.phenotypes]
+            )
+        )
+
+        return inclusions_table
+
+
+class ExclusionsTableNode(Node):
+    """
+    Compute the inclusions / exclusions table from the individual inclusions / exclusions phenotypes.
+    """
+
+    def __init__(
+        self, name: str, index_phenotype: Phenotype, phenotypes: List[Phenotype]
+    ):
+        super(ExclusionsTableNode, self).__init__(name=name)
+        self.add_children(phenotypes)
+        self.add_children(index_phenotype)
+        self.phenotypes = phenotypes
+        self.index_phenotype = index_phenotype
+
+    def _execute(self, tables: Dict[str, Table]):
+
+        exclusions_table = self.index_phenotype.table.select(["PERSON_ID"])
+
+        for pt in self.phenotypes:
+            pt_table = pt.table.select(["PERSON_ID", "BOOLEAN"]).rename(
+                **{
+                    f"{pt.name}_BOOLEAN": "BOOLEAN",
+                }
+            )
+            exclusions_table = exclusions_table.left_join(pt_table, ["PERSON_ID"])
+            columns = exclusions_table.columns
+            columns.remove("PERSON_ID_right")
+            exclusions_table = exclusions_table.select(columns)
+
+        # fill all nones with False
+        boolean_columns = [col for col in exclusions_table.columns if "BOOLEAN" in col]
+        for col in boolean_columns:
+            exclusions_table = exclusions_table.mutate(
+                {col: exclusions_table[col].fill_null(False)}
+            )
+
+        # create the boolean inclusions column
+        # this is true only if all inclusions criteria are true
+        exclusions_table = exclusions_table.mutate(
+            BOOLEAN=ibis.greatest(
+                *[exclusions_table[f"{x.name}_BOOLEAN"] for x in self.phenotypes]
+            )
+        )
+
+        return exclusions_table
+
+
+class IndexPhenotype(Phenotype):
+    """
+    Compute the index table form the individual inclusions / exclusions phenotypes.
+    """
+
+    def __init__(
+        self,
+        name: str,
         entry_phenotype: Phenotype,
         inclusion_table_node: Node,
         exclusion_table_node: Node,
     ):
-        super(IndexTableNode, self).__init__(name=name)
+        super(IndexPhenotype, self).__init__(name=name)
         self.add_children(entry_phenotype)
         if inclusion_table_node:
             self.add_children(inclusion_table_node)
@@ -736,6 +543,7 @@
 
     def _execute(self, tables: Dict[str, Table]):
 
+        # index_table = self.entry_phenotype.table
         index_table = self.entry_phenotype.table.mutate(INDEX_DATE="EVENT_DATE")
 
         if self.inclusion_table_node:
@@ -750,5 +558,4 @@
             ).select(["PERSON_ID"])
             index_table = index_table.inner_join(exclude, ["PERSON_ID"])
 
-        return index_table
->>>>>>> 523c935a
+        return index_table