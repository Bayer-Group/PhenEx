from typing import List, Dict, Optional
from phenex.phenotypes.phenotype import Phenotype
from phenex.node import Node, NodeGroup
import ibis
from ibis.expr.types.relations import Table
from phenex.tables import PhenexTable
from phenex.phenotypes.functions import hstack
from phenex.reporting import Table1
from phenex.util.serialization.to_dict import to_dict
from phenex.util import create_logger

logger = create_logger(__name__)


class Cohort:
    """
    The Cohort computes a cohort of individuals based on specified entry criteria, inclusions, exclusions, and computes baseline characteristics and outcomes from the extracted index dates.

    Parameters:
        name: A descriptive name for the cohort.
        entry_criterion: The phenotype used to define index date for the cohort.
        inclusions: A list of phenotypes that must evaluate to True for patients to be included in the cohort.
        exclusions: A list of phenotypes that must evaluate to False for patients to be included in the cohort.
        characteristics: A list of phenotypes representing baseline characteristics of the cohort to be computed for all patients passing the inclusion and exclusion criteria.
        outcomes: A list of phenotypes representing outcomes of the cohort.
        description: A plain text description of the cohort.

    Attributes:
        table (PhenotypeTable): The resulting index table after filtering (None until execute is called)
        inclusions_table (Table): The patient-level result of all inclusion criteria calculations (None until execute is called)
        exclusions_table (Table): The patient-level result of all exclusion criteria calculations (None until execute is called)
        characteristics_table (Table): The patient-level result of all baseline characteristics caclulations. (None until execute is called)
        outcomes_table (Table): The patient-level result of all outcomes caclulations. (None until execute is called)
        subset_tables_entry (Dict[str, PhenexTable]): Tables that have been subset by those patients satisfying the entry criterion.
        subset_tables_index (Dict[str, PhenexTable]): Tables that have been subset by those patients satisfying the entry, inclusion and exclusion criteria.
    """

    def __init__(
        self,
        name: str,
        entry_criterion: Phenotype,
        inclusions: Optional[List[Phenotype]] = None,
        exclusions: Optional[List[Phenotype]] = None,
        characteristics: Optional[List[Phenotype]] = None,
        derived_tables: Optional[List["DerivedTable"]] = None,
        outcomes: Optional[List[Phenotype]] = None,
        description: Optional[str] = None,
    ):
        self.name = name
        self.description = description
        self.table = None  # Will be set during execution
        self.subset_tables_index = None  # Will be set during execution
        self.entry_criterion = entry_criterion
        self.inclusions = inclusions if inclusions is not None else []
        self.exclusions = exclusions if exclusions is not None else []
        self.characteristics = characteristics if characteristics is not None else []
        self.derived_tables = derived_tables if derived_tables is not None else []
        self.outcomes = outcomes if outcomes is not None else []

        #
        # Entry stage
        #
        self.subset_tables_entry_nodes = self._get_subset_tables_nodes(
            stage="subset_entry", index_phenotype=entry_criterion
        )
        self.entry_stage = NodeGroup(name="entry", nodes=self.subset_tables_entry_nodes)

        #
        # Derived tables stage
        #
        self.derived_tables_stage = None
        if derived_tables:
            self.derived_tables_stage = NodeGroup(
                name="entry", nodes=self.derived_tables
            )

        #
        # Index stage
        #
        self.inclusions_table_node = None
        self.exclusions_table_node = None
        index_nodes = []
        if inclusions:
            self.inclusions_table_node = InclusionsTableNode(
                name=f"{self.name}__inclusions".upper(),
                index_phenotype=self.entry_criterion,
                phenotypes=self.inclusions,
            )
            index_nodes.append(self.inclusions_table_node)
        if exclusions:
            self.exclusions_table_node = ExclusionsTableNode(
                name=f"{self.name}__exclusions".upper(),
                index_phenotype=self.entry_criterion,
                phenotypes=self.exclusions,
            )
            index_nodes.append(self.exclusions_table_node)

        self.index_table_node = IndexPhenotype(
            f"{self.name}__index".upper(),
            entry_phenotype=self.entry_criterion,
            inclusion_table_node=self.inclusions_table_node,
            exclusion_table_node=self.exclusions_table_node,
        )
        index_nodes.append(self.index_table_node)
        self.subset_tables_index_nodes = self._get_subset_tables_nodes(
            stage="subset_index", index_phenotype=self.index_table_node
        )
        self.index_stage = NodeGroup(
            name="index",
            nodes=self.subset_tables_index_nodes + index_nodes,
        )

        #
        # Post-index / reporting stage
        #
        # Create HStackNodes for characteristics and outcomes
        self.characteristics_table_node = None
        self.outcomes_table_node = None
        reporting_nodes = []
        if self.characteristics:
            self.characteristics_table_node = HStackNode(
                name=f"{self.name}__characteristics".upper(),
                phenotypes=self.characteristics,
            )
            reporting_nodes.append(self.characteristics_table_node)
        if self.outcomes:
            self.outcomes_table_node = HStackNode(
                name=f"{self.name}__outcomes".upper(), phenotypes=self.outcomes
            )
            reporting_nodes.append(self.outcomes_table_node)

        self.reporting_stage = NodeGroup(name="reporting", nodes=reporting_nodes)

        self._table1 = None

        # Validate that all nodes are unique across all stages
        self._validate_node_uniqueness()

        logger.info(
            f"Cohort '{self.name}' initialized with entry criterion '{self.entry_criterion.name}'"
        )

    def _get_domains(self):
        """
        Get a list of all domains used by any phenotype in this cohort.
        """
        top_level_nodes = (
            [self.entry_criterion]
            + self.inclusions
            + self.exclusions
            + self.characteristics
            + self.outcomes
        )
        all_nodes = top_level_nodes + sum([t.dependencies for t in top_level_nodes], [])

        # FIXME Person domain should not be HARD CODED; however, it IS hardcoded in SCORE phenotype. Remove hardcoding!
        domains = ["PERSON"] + [
            getattr(pt, "domain", None)
            for pt in all_nodes
            if getattr(pt, "domain", None) is not None
        ]

        domains += [
            getattr(getattr(pt, "categorical_filter", None), "domain", None)
            for pt in all_nodes
            if getattr(getattr(pt, "categorical_filter", None), "domain", None)
            is not None
        ]
        domains = list(set(domains))
        return domains

    def _get_subset_tables_nodes(self, stage: str, index_phenotype: Phenotype):
        """
        Get the nodes for subsetting tables for all domains in this cohort subsetting by the given index_phenotype.
        """
        domains = self._get_domains()
        return [
            SubsetTable(
                name=f"{self.name}__{stage}_{domain}".upper(),
                domain=domain,
                index_phenotype=index_phenotype,
            )
            for domain in domains
        ]

    @property
    def inclusions_table(self):
        if self.inclusions_table_node:
            return self.inclusions_table_node.table

    @property
    def exclusions_table(self):
        if self.exclusions_table_node:
            return self.exclusions_table_node.table

    @property
    def index_table(self):
        return self.index_table_node.table

    @property
    def characteristics_table(self):
        if self.characteristics_table_node:
            return self.characteristics_table_node.table

    @property
    def outcomes_table(self):
        if self.outcomes_table_node:
            return self.outcomes_table_node.table

    def get_subset_tables_entry(self, tables):
        """
        Get the PhenexTable from the ibis Table for subsetting tables for all domains in this cohort subsetting by the given entry_phenotype.
        """
        subset_tables_entry = {}
        for node in self.subset_tables_entry_nodes:
            subset_tables_entry[node.domain] = type(tables[node.domain])(node.table)
        return subset_tables_entry

    def get_subset_tables_index(self, tables):
        """
        Get the PhenexTable from the ibis Table for subsetting tables for all domains in this cohort subsetting by the given index_phenotype.
        """
        subset_tables_index = {}
        for node in self.subset_tables_index_nodes:
            subset_tables_index[node.domain] = type(tables[node.domain])(node.table)
        return subset_tables_index

    def execute(
        self,
        tables,
        con: Optional["SnowflakeConnector"] = None,
        overwrite: Optional[bool] = False,
        n_threads: Optional[int] = 1,
        lazy_execution: Optional[bool] = False,
    ):
        """
        The execute method executes the full cohort in order of computation. The order is entry criterion -> inclusion -> exclusion -> baseline characteristics. Tables are subset at two points, after entry criterion and after full inclusion/exclusion calculation to result in subset_entry data (contains all source data for patients that fulfill the entry criterion, with a possible index date) and subset_index data (contains all source data for patients that fulfill all in/ex criteria, with a set index date). Additionally, default reporters are executed such as table 1 for baseline characteristics.

        Parameters:
            tables: A dictionary mapping domains to Table objects
            con: Database connector for materializing outputs
            overwrite: Whether to overwrite existing tables
            lazy_execution: Whether to use lazy execution with change detection
            n_threads: Max number of jobs to run simultaneously.

        Returns:
            PhenotypeTable: The index table corresponding the cohort.
        """
        if self.derived_tables_stage:
            logger.info(f"Cohort '{self.name}': executing derived tables stage ...")
            self.derived_tables_stage.execute(
                tables=tables,
                con=con,
                overwrite=overwrite,
                n_threads=n_threads,
                lazy_execution=lazy_execution,
            )
            logger.info(f"Cohort '{self.name}': completed derived tables stage.")
            for node in self.derived_tables:
                tables[node.name] = PhenexTable(node.table)

        logger.info(f"Cohort '{self.name}': executing entry stage ...")

        self.entry_stage.execute(
            tables=tables,
            con=con,
            overwrite=overwrite,
            n_threads=n_threads,
            lazy_execution=lazy_execution,
        )
        tables = self.get_subset_tables_entry(tables)

        logger.info(f"Cohort '{self.name}': completed entry stage.")
        logger.info(f"Cohort '{self.name}': executing index stage ...")

        self.index_stage.execute(
            tables=tables,
            con=con,
            overwrite=overwrite,
            n_threads=n_threads,
            lazy_execution=lazy_execution,
        )
        self.table = self.index_table_node.table

        logger.info(f"Cohort '{self.name}': completed index stage.")
        logger.info(f"Cohort '{self.name}': executing reporting stage ...")

        self.subset_tables_index = tables = self.get_subset_tables_index(tables)
        self.reporting_stage.execute(
            tables=tables,
            con=con,
            overwrite=overwrite,
            n_threads=n_threads,
            lazy_execution=lazy_execution,
        )

        return self.index_table

    # FIXME this should be implmemented as a ComputeNode and added to the graph
    @property
    def table1(self):
        if self._table1 is None:
            logger.debug("Generating Table1 report ...")
            reporter = Table1()
            self._table1 = reporter.execute(self)
            logger.debug("Table1 report generated.")
        return self._table1

    def to_dict(self):
        """
        Return a dictionary representation of the Node. The dictionary must contain all dependencies of the Node such that if anything in self.to_dict() changes, the Node must be recomputed.
        """
        return to_dict(self)

    def _validate_node_uniqueness(self):
        """
        Validate that all nodes and dependencies are unique according to the rule:
        node1.name == node2.name implies hash(node1) == hash(node2)

        This ensures that nodes with the same name have identical parameters (same hash).
        """
        name_to_hash = {}

        # Collect all nodes from all stages
        all_nodes = []

        # Add nodes from entry stage
        if hasattr(self, "entry_stage") and self.entry_stage:
            all_nodes += list(self.entry_stage.dependencies)

        # Add nodes from derived tables stage
        if hasattr(self, "derived_tables_stage") and self.derived_tables_stage:
            all_nodes += list(self.derived_tables_stage.dependencies)

        # Add nodes from index stage
        if hasattr(self, "index_stage") and self.index_stage:
            all_nodes += list(self.index_stage.dependencies)

        # Add nodes from reporting stage
        if hasattr(self, "reporting_stage") and self.reporting_stage:
            all_nodes += list(self.reporting_stage.dependencies)

        for node in all_nodes:
            node_name = node.name
            node_hash = hash(node)

            # Check if we've seen this name before
            if node_name in name_to_hash:
                existing_hash = name_to_hash[node_name]
                if existing_hash != node_hash:
                    raise ValueError(
                        f"Duplicate node name found: '{node_name}'."
                        f"Nodes with the same name must have identical parameters."
                    )
            else:
                existing_hash = None
                name_to_hash[node_name] = node_hash


class Subcohort(Cohort):
    """
    A Subcohort derives from a parent cohort and applies additional inclusion /exclusion criteria. The subcohort inherits the entry criterion, inclusion and exclusion criteria from the parent cohort but can add additional filtering criteria.

    Parameters:
        name: A descriptive name for the subcohort.
        cohort: The parent cohort from which this subcohort derives.
        inclusions: Additional phenotypes that must evaluate to True for patients to be included in the subcohort.
        exclusions: Additional phenotypes that must evaluate to False for patients to be included in the subcohort.
    """

    def __init__(
        self,
        name: str,
        cohort: "Cohort",
        inclusions: Optional[List[Phenotype]] = None,
        exclusions: Optional[List[Phenotype]] = None,
    ):
        # Initialize as a regular Cohort with Cohort index table as entry criterion
        additional_inclusions = inclusions or []
        additional_exclusions = exclusions or []
        super(Subcohort, self).__init__(
            name=name,
            entry_criterion=cohort.entry_criterion,
            inclusions=cohort.inclusions + additional_inclusions,
            exclusions=cohort.exclusions + additional_exclusions,
        )
        self.cohort = cohort


#
# Helper Nodes -- FIXME move to separate file / namespace
#
class HStackNode(Node):
    """
    A compute node that horizontally stacks (joins) multiple phenotypes into a single table. Used for computing characteristics and outcomes tables in cohorts.
    """

    def __init__(
        self, name: str, phenotypes: List[Phenotype], join_table: Optional[Table] = None
    ):
        super(HStackNode, self).__init__(name=name)
        self.add_children(phenotypes)
        self.phenotypes = phenotypes
        self.join_table = join_table

    def _execute(self, tables: Dict[str, Table]) -> Table:
        """
        Execute all phenotypes and horizontally stack their results.

        Args:
            tables: Dictionary of table names to Table objects

        Returns:
            Table: Horizontally stacked table with all phenotype results
        """
        # Stack the phenotype tables horizontally
        return hstack(self.phenotypes, join_table=self.join_table)


class SubsetTable(Node):
    def __init__(self, name: str, domain: str, index_phenotype: Phenotype):
        super(SubsetTable, self).__init__(name=name)
        self.add_children(index_phenotype)
        self.index_phenotype = index_phenotype
        self.domain = domain

    def _execute(self, tables: Dict[str, Table]):
        table = tables[self.domain]
        index_table = self.index_phenotype.table.rename({"INDEX_DATE": "EVENT_DATE"})
        columns = list(set(["INDEX_DATE"] + table.columns))
        subset_table = table.inner_join(index_table, "PERSON_ID")
        subset_table = subset_table.select(columns)
        return subset_table


class InclusionsTableNode(Node):
    """
    Compute the inclusions / exclusions table from the individual inclusions / exclusions phenotypes.
    """

    def __init__(
        self, name: str, index_phenotype: Phenotype, phenotypes: List[Phenotype]
    ):
        super(InclusionsTableNode, self).__init__(name=name)
        self.add_children(phenotypes)
        self.add_children(index_phenotype)
        self.phenotypes = phenotypes
        self.index_phenotype = index_phenotype

    def _execute(self, tables: Dict[str, Table]):
        inclusions_table = self.index_phenotype.table.select(["PERSON_ID"])

        for pt in self.phenotypes:
            pt_table = pt.table.select(["PERSON_ID", "BOOLEAN"]).rename(
                **{
                    f"{pt.name}_BOOLEAN": "BOOLEAN",
                }
            )
            inclusions_table = inclusions_table.left_join(pt_table, ["PERSON_ID"])
            columns = inclusions_table.columns
            columns.remove("PERSON_ID_right")
            inclusions_table = inclusions_table.select(columns)

        # fill all nones with False
        boolean_columns = [col for col in inclusions_table.columns if "BOOLEAN" in col]
        for col in boolean_columns:
            inclusions_table = inclusions_table.mutate(
                {col: inclusions_table[col].fill_null(False)}
            )

        inclusions_table = inclusions_table.mutate(
            BOOLEAN=ibis.least(
                *[inclusions_table[f"{x.name}_BOOLEAN"] for x in self.phenotypes]
            )
        )

        return inclusions_table


class ExclusionsTableNode(Node):
    """
    Compute the inclusions / exclusions table from the individual inclusions / exclusions phenotypes.
    """

    def __init__(
        self, name: str, index_phenotype: Phenotype, phenotypes: List[Phenotype]
    ):
        super(ExclusionsTableNode, self).__init__(name=name)
        self.add_children(phenotypes)
        self.add_children(index_phenotype)
        self.phenotypes = phenotypes
        self.index_phenotype = index_phenotype

    def _execute(self, tables: Dict[str, Table]):
        exclusions_table = self.index_phenotype.table.select(["PERSON_ID"])

        for pt in self.phenotypes:
            pt_table = pt.table.select(["PERSON_ID", "BOOLEAN"]).rename(
                **{
                    f"{pt.name}_BOOLEAN": "BOOLEAN",
                }
            )
            exclusions_table = exclusions_table.left_join(pt_table, ["PERSON_ID"])
            columns = exclusions_table.columns
            columns.remove("PERSON_ID_right")
            exclusions_table = exclusions_table.select(columns)

        # fill all nones with False
        boolean_columns = [col for col in exclusions_table.columns if "BOOLEAN" in col]
        for col in boolean_columns:
            exclusions_table = exclusions_table.mutate(
                {col: exclusions_table[col].fill_null(False)}
            )

        # create the boolean inclusions column
        # this is true only if all inclusions criteria are true
        exclusions_table = exclusions_table.mutate(
            BOOLEAN=ibis.greatest(
                *[exclusions_table[f"{x.name}_BOOLEAN"] for x in self.phenotypes]
            )
        )

        return exclusions_table


class IndexPhenotype(Phenotype):
    """
    Compute the index table form the individual inclusions / exclusions phenotypes.
    """

    def __init__(
        self,
        name: str,
        entry_phenotype: Phenotype,
        inclusion_table_node: Node,
        exclusion_table_node: Node,
    ):
        super(IndexPhenotype, self).__init__(name=name)
        self.add_children(entry_phenotype)
        if inclusion_table_node:
            self.add_children(inclusion_table_node)
        if exclusion_table_node:
            self.add_children(exclusion_table_node)

        self.entry_phenotype = entry_phenotype
        self.inclusion_table_node = inclusion_table_node
        self.exclusion_table_node = exclusion_table_node

    def _execute(self, tables: Dict[str, Table]):
<<<<<<< HEAD

        # index_table = self.entry_phenotype.table
=======
>>>>>>> f56093d2
        index_table = self.entry_phenotype.table.mutate(INDEX_DATE="EVENT_DATE")

        if self.inclusion_table_node:
            include = self.inclusion_table_node.table.filter(
                self.inclusion_table_node.table["BOOLEAN"] == True
            ).select(["PERSON_ID"])
            index_table = index_table.inner_join(include, ["PERSON_ID"])

        if self.exclusion_table_node:
            exclude = self.exclusion_table_node.table.filter(
                self.exclusion_table_node.table["BOOLEAN"] == False
            ).select(["PERSON_ID"])
            index_table = index_table.inner_join(exclude, ["PERSON_ID"])

        return index_table<|MERGE_RESOLUTION|>--- conflicted
+++ resolved
@@ -547,11 +547,6 @@
         self.exclusion_table_node = exclusion_table_node
 
     def _execute(self, tables: Dict[str, Table]):
-<<<<<<< HEAD
-
-        # index_table = self.entry_phenotype.table
-=======
->>>>>>> f56093d2
         index_table = self.entry_phenotype.table.mutate(INDEX_DATE="EVENT_DATE")
 
         if self.inclusion_table_node:
