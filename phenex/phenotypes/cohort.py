--- conflicted
+++ resolved
@@ -54,20 +54,11 @@
         self.subset_tables_entry = None  # Will be set during execution
         self.subset_tables_index = None  # Will be set during execution
         self.entry_criterion = entry_criterion
-<<<<<<< HEAD
-        self.inclusions = inclusions if inclusions is not None else []
-        self.exclusions = exclusions if exclusions is not None else []
-        self.characteristics = characteristics if characteristics is not None else []
-        self.derived_tables = derived_tables if derived_tables is not None else []
-        self.outcomes = outcomes if outcomes is not None else []
-        self.date_range = date_range
-=======
         self.inclusions = inclusions or []
         self.exclusions = exclusions or []
         self.characteristics = characteristics or []
         self.derived_tables = derived_tables or []
         self.outcomes = outcomes or []
->>>>>>> 8a317933
 
         self.phenotypes = (
             [self.entry_criterion]
@@ -338,7 +329,8 @@
         Returns:
             PhenotypeTable: The index table corresponding the cohort.
         """
-<<<<<<< HEAD
+        self.build_stages(tables)
+
         # Apply data period filter first if specified
         if self.data_period_filter_stage:
             logger.info(f"Cohort '{self.name}': executing data period filter stage ...")
@@ -353,9 +345,6 @@
             for node in self.data_period_filter_stage.nodes:
                 tables[node.domain] = PhenexTable(node.table)
             logger.info(f"Cohort '{self.name}': completed data period filter stage.")
-=======
-        self.build_stages(tables)
->>>>>>> 8a317933
 
         if self.derived_tables_stage:
             logger.info(f"Cohort '{self.name}': executing derived tables stage ...")
@@ -425,57 +414,8 @@
         return to_dict(self)
 
     def _validate_node_uniqueness(self):
-<<<<<<< HEAD
-        """
-        Validate that all nodes and dependencies are unique according to the rule:
-        node1.name == node2.name implies hash(node1) == hash(node2)
-
-        This ensures that nodes with the same name have identical parameters (same hash).
-        """
-        name_to_hash = {}
-
-        # Collect all nodes from all stages
-        all_nodes = []
-
-        # Add nodes from data period filter stage
-        if hasattr(self, "data_period_filter_stage") and self.data_period_filter_stage:
-            all_nodes += list(self.data_period_filter_stage.dependencies)
-
-        # Add nodes from entry stage
-        if hasattr(self, "entry_stage") and self.entry_stage:
-            all_nodes += list(self.entry_stage.dependencies)
-
-        # Add nodes from derived tables stage
-        if hasattr(self, "derived_tables_stage") and self.derived_tables_stage:
-            all_nodes += list(self.derived_tables_stage.dependencies)
-
-        # Add nodes from index stage
-        if hasattr(self, "index_stage") and self.index_stage:
-            all_nodes += list(self.index_stage.dependencies)
-
-        # Add nodes from reporting stage
-        if hasattr(self, "reporting_stage") and self.reporting_stage:
-            all_nodes += list(self.reporting_stage.dependencies)
-
-        for node in all_nodes:
-            node_name = node.name
-            node_hash = hash(node)
-
-            # Check if we've seen this name before
-            if node_name in name_to_hash:
-                existing_hash = name_to_hash[node_name]
-                if existing_hash != node_hash:
-                    raise ValueError(
-                        f"Duplicate node name found: '{node_name}'."
-                        f"Nodes with the same name must have identical parameters."
-                    )
-            else:
-                existing_hash = None
-                name_to_hash[node_name] = node_hash
-=======
         # Use Node's capability to check for node uniqueness rather than reimplementing it here
         Node().add_children(self.phenotypes)
->>>>>>> 8a317933
 
 
 class Subcohort(Cohort):
