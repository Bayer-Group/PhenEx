--- conflicted
+++ resolved
@@ -85,14 +85,10 @@
                 joined_table, operate_on=self.operate_on
             )
             joined_table = joined_table.mutate(VALUE=_expression)
-<<<<<<< HEAD
             # Arithmetic operations imply a boolean 'and' of children i.e. child1 + child two implies child1 and child2. if there are any null values in value calculations this is because one of the children is null, so we filter them out as the implied boolean condition is not met.
             joined_table = joined_table.filter(joined_table["VALUE"].notnull())
 
         elif self._populate == "boolean":
-=======
-        elif self.populate == "boolean":
->>>>>>> 78f5cf06
             _expression = self.computation_graph.get_boolean_expression(
                 joined_table, operate_on=self.operate_on
             )
